--- conflicted
+++ resolved
@@ -1,45 +1,4 @@
 [project]
-<<<<<<< HEAD
-name = "MaiMaiBot"
-version = "0.1.0"
-description = "MaiMaiBot"
-requires-python = ">=3.13"
-dependencies = [
-    "aiohttp>=3.12.6",
-    "apscheduler>=3.11.0",
-    "colorama>=0.4.6",
-    "cryptography>=45.0.3",
-    "customtkinter>=5.2.2",
-    "dotenv>=0.9.9",
-    "faiss-cpu>=1.11.0",
-    "fastapi>=0.115.12",
-    "jieba>=0.42.1",
-    "json-repair>=0.46.0",
-    "jsonlines>=4.0.0",
-    "loguru>=0.7.3",
-    "maim-message>=0.3.0",
-    "matplotlib>=3.10.3",
-    "networkx>=3.5",
-    "numpy>=2.2.6",
-    "openai>=1.82.1",
-    "packaging>=25.0",
-    "pandas>=2.2.3",
-    "peewee>=3.18.1",
-    "pillow>=11.2.1",
-    "psutil>=7.0.0",
-    "pyarrow>=20.0.0",
-    "pydantic>=2.11.5",
-    "pymongo>=4.13.0",
-    "pypinyin>=0.54.0",
-    "python-dateutil>=2.9.0.post0",
-    "python-dotenv>=1.1.0",
-    "python-igraph>=0.11.8",
-    "quick-algo>=0.1.3",
-    "reportportal-client>=5.6.5",
-    "requests>=2.32.3",
-    "rich>=14.0.0",
-    "ruff>=0.11.12",
-=======
 name = "MaiBot"
 version = "0.8.1"
 description = "MaiCore 是一个基于大语言模型的可交互智能体"
@@ -78,25 +37,10 @@
     "requests>=2.32.4",
     "rich>=14.0.0",
     "ruff>=0.12.2",
->>>>>>> 1bff478f
     "scikit-learn>=1.7.0",
     "scipy>=1.15.3",
     "seaborn>=0.13.2",
     "setuptools>=80.9.0",
-<<<<<<< HEAD
-    "strawberry-graphql[fastapi]>=0.270.4",
-    "structlog>=25.4.0",
-    "tavily-python>=0.7.3",
-    "toml>=0.10.2",
-    "tomli>=2.2.1",
-    "tomli-w>=1.2.0",
-    "tomlkit>=0.13.2",
-    "tqdm>=4.67.1",
-    "urllib3>=2.4.0",
-    "uvicorn>=0.34.3",
-    "websockets>=15.0.1",
-]
-=======
     "strawberry-graphql[fastapi]>=0.275.5",
     "structlog>=25.4.0",
     "toml>=0.10.2",
@@ -109,7 +53,6 @@
     "websockets>=15.0.1",
 ]
 
->>>>>>> 1bff478f
 
 [tool.ruff]
 
