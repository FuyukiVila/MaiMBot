[inner]
version = "2.5.0"

#----以下是给开发人员阅读的，如果你只是部署了麦麦，不需要阅读----
#如果你想要修改配置文件，请在修改后将version的值进行变更
#如果新增项目，请阅读src/config/official_configs.py中的说明
#
# 版本格式：主版本号.次版本号.修订号，版本号递增规则如下：
#     主版本号：当你做了不兼容的 API 修改，
#     次版本号：当你做了向下兼容的功能性新增，
#     修订号：当你做了向下兼容的问题修正。
# 先行版本号及版本编译信息可以加到"主版本号.次版本号.修订号"的后面，作为延伸。
#----以上是给开发人员阅读的，如果你只是部署了麦麦，不需要阅读----

[bot]
qq_account = 1145141919810
nickname = "麦麦"
alias_names = ["麦叠", "牢麦"] #仅在 专注聊天 有效

[personality]
personality_core = "是一个积极向上的女大学生" # 建议20字以内，谁再写3000字小作文敲谁脑袋
personality_sides = [
    "用一句话或几句话描述人格的一些细节",
    "用一句话或几句话描述人格的一些细节",
    "用一句话或几句话描述人格的一些细节",
]# 条数任意，不能为0

# 身份特点
[identity] #アイデンティティがない 生まれないらららら
identity_detail = [
    "年龄为19岁",
    "是女孩子",
    "身高为160cm",
    "有橙色的短发",
]
# 可以描述外贸，性别，身高，职业，属性等等描述
# 条数任意，不能为0

[relationship]
give_name = true # 麦麦是否给其他人取名，关闭后无法使用禁言功能

[chat] #麦麦的聊天通用设置
chat_mode = "normal" # 聊天模式 —— 普通模式：normal，专注模式：focus，在普通模式和专注模式之间自动切换
# chat_mode = "focus"
# chat_mode = "auto"

# 普通模式下，麦麦会针对感兴趣的消息进行回复，token消耗量较低
# 专注模式下，麦麦会进行主动的观察和回复，并给出回复，token消耗量较高
# 自动模式下，麦麦会根据消息内容自动切换到专注模式或普通模式

[message_receive]
# 以下是消息过滤，可以根据规则过滤特定消息，将不会读取这些消息
ban_words = [
    # "403","张三"
    ]

ban_msgs_regex = [
    # 需要过滤的消息（原始消息）匹配的正则表达式，匹配到的消息将被过滤（支持CQ码），若不了解正则表达式请勿修改
    #"https?://[^\\s]+", # 匹配https链接
    #"\\d{4}-\\d{2}-\\d{2}", # 匹配日期
    # "\\[CQ:at,qq=\\d+\\]" # 匹配@
]

[normal_chat] #普通聊天
#一般回复参数
normal_chat_first_probability = 0.3 # 麦麦回答时选择首要模型的概率（与之相对的，次要模型的概率为1 - normal_chat_first_probability）
max_context_size = 15 #上下文长度
emoji_chance = 0.2 # 麦麦一般回复时使用表情包的概率，设置为1让麦麦自己决定发不发
thinking_timeout = 120 # 麦麦最长思考时间，超过这个时间的思考会放弃（往往是api反应太慢）
message_buffer = true # 启用消息缓冲器？启用此项以解决消息的拆分问题，但会使麦麦的回复延迟

willing_mode = "classical" # 回复意愿模式 —— 经典模式：classical，mxp模式：mxp，自定义模式：custom（需要你自己实现）
response_willing_amplifier = 1 # 麦麦回复意愿放大系数，一般为1
response_interested_rate_amplifier = 1 # 麦麦回复兴趣度放大系数,听到记忆里的内容时放大系数
down_frequency_rate = 3 # 降低回复频率的群组回复意愿降低系数 除法
emoji_response_penalty = 0 # 表情包回复惩罚系数，设为0为不回复单个表情包，减少单独回复表情包的概率
mentioned_bot_inevitable_reply = false # 提及 bot 必然回复
at_bot_inevitable_reply = false # @bot 必然回复
talk_frequency_down_groups = []  #降低回复频率的群号码

[focus_chat] #专注聊天
auto_focus_threshold = 1 # 自动切换到专注聊天的阈值，越低越容易进入专注聊天
exit_focus_threshold = 1 # 自动退出专注聊天的阈值，越低越容易退出专注聊天

think_interval = 3 # 思考间隔 单位秒，可以有效减少消耗

observation_context_size = 15 # 观察到的最长上下文大小,建议15，太短太长都会导致脑袋尖尖
compressed_length = 5 # 不能大于chat.observation_context_size,心流上下文压缩的最短压缩长度，超过心流观察到的上下文长度，会压缩，最短压缩长度为5
compress_length_limit = 5 #最多压缩份数，超过该数值的压缩上下文会被删除

[focus_chat_processor] # 专注聊天处理器，打开可以实现更多功能，但是会增加token消耗
self_identify_processor = true # 是否启用自我识别处理器
tool_use_processor = false # 是否启用工具使用处理器
working_memory_processor = false # 是否启用工作记忆处理器

[expression]
# 表达方式
expression_style = "描述麦麦说话的表达风格，表达习惯"
enable_expression_learning = true # 是否启用表达学习
learning_interval = 600 # 学习间隔 单位秒


[emoji]
max_reg_num = 40 # 表情包最大注册数量
do_replace = true # 开启则在达到最大数量时删除（替换）表情包，关闭则达到最大数量时不会继续收集表情包
check_interval = 120 # 检查表情包（注册，破损，删除）的时间间隔(分钟)
save_pic = true # 是否保存图片
cache_emoji = true # 是否缓存表情包
steal_emoji = true # 是否偷取表情包，让麦麦可以发送她保存的这些表情包
content_filtration = false  # 是否启用表情包过滤，只有符合该要求的表情包才会被保存
filtration_prompt = "符合公序良俗" # 表情包过滤要求，只有符合该要求的表情包才会被保存

[memory]
memory_build_interval = 2000 # 记忆构建间隔 单位秒   间隔越低，麦麦学习越多，但是冗余信息也会增多
memory_build_distribution = [6.0, 3.0, 0.6, 32.0, 12.0, 0.4] # 记忆构建分布，参数：分布1均值，标准差，权重，分布2均值，标准差，权重
memory_build_sample_num = 8 # 采样数量，数值越高记忆采样次数越多
memory_build_sample_length = 40 # 采样长度，数值越高一段记忆内容越丰富
memory_compress_rate = 0.1 # 记忆压缩率 控制记忆精简程度 建议保持默认,调高可以获得更多信息，但是冗余信息也会增多

forget_memory_interval = 1000 # 记忆遗忘间隔 单位秒   间隔越低，麦麦遗忘越频繁，记忆更精简，但更难学习
memory_forget_time = 24 #多长时间后的记忆会被遗忘 单位小时
memory_forget_percentage = 0.01 # 记忆遗忘比例 控制记忆遗忘程度 越大遗忘越多 建议保持默认

consolidate_memory_interval = 1000 # 记忆整合间隔 单位秒   间隔越低，麦麦整合越频繁，记忆更精简
consolidation_similarity_threshold = 0.7 # 相似度阈值
consolidation_check_percentage = 0.01 # 检查节点比例

#不希望记忆的词，已经记忆的不会受到影响
memory_ban_words = [ "表情包", "图片", "回复", "聊天记录" ]

[mood] # 仅在 普通聊天 有效
mood_update_interval = 1.0 # 情绪更新间隔 单位秒
mood_decay_rate = 0.95 # 情绪衰减率
mood_intensity_factor = 1.0 # 情绪强度因子

[keyword_reaction] # 针对某个关键词作出反应，仅在 普通聊天 有效
enable = true  # 关键词反应功能的总开关

[[keyword_reaction.rules]] # 如果想要新增多个关键词，直接复制本条，修改keywords和reaction即可
enable = true # 是否启用此条（为了人类在未来AI战争能更好地识别AI（bushi），默认开启）
keywords = ["人机", "bot", "机器", "入机", "robot", "机器人","ai","AI"] # 会触发反应的关键词
reaction = "有人说你是人机或者机器人，否定这一事实，攻击或反问他。注意，只有认为你是机器人才回复，否则不要否认" # 触发之后添加的提示词

[[keyword_reaction.rules]] # 就像这样复制
enable = false # 仅作示例，不会触发
keywords = ["测试关键词回复","test",""]
reaction = "回答“测试成功”" # 修复错误的引号

[[keyword_reaction.rules]] # 使用正则表达式匹配句式
enable = false # 仅作示例，不会触发
regex = ["^(?P<n>\\S{1,20})是这样的$"] # 将匹配到的词汇命名为n，反应中对应的[n]会被替换为匹配到的内容，若不了解正则表达式请勿编写
reaction = "请按照以下模板造句：[n]是这样的，xx只要xx就可以，可是[n]要考虑的事情就很多了，比如什么时候xx，什么时候xx，什么时候xx。（请自由发挥替换xx部分，只需保持句式结构，同时表达一种将[n]过度重视的反讽意味）"

[chinese_typo]
enable = true # 是否启用中文错别字生成器
error_rate=0.01 # 单字替换概率
min_freq=9 # 最小字频阈值
tone_error_rate=0.1 # 声调错误概率
word_replace_rate=0.006 # 整词替换概率

[response_splitter]
enable = true # 是否启用回复分割器
max_length = 256 # 回复允许的最大长度
max_sentence_num = 4 # 回复允许的最大句子数
enable_kaomoji_protection = false # 是否启用颜文字保护

[maim_message]
auth_token = [] # 认证令牌，用于API验证，为空则不启用验证
# 以下项目若要使用需要打开use_custom，并单独配置maim_message的服务器
use_custom = false # 是否启用自定义的maim_message服务器，注意这需要设置新的端口，不能与.env重复
host="127.0.0.1"
port=8090
mode="ws" # 支持ws和tcp两种模式
use_wss = false # 是否使用WSS安全连接，只支持ws模式
cert_file = "" # SSL证书文件路径，仅在use_wss=true时有效
key_file = "" # SSL密钥文件路径，仅在use_wss=true时有效


[telemetry] #发送统计信息，主要是看全球有多少只麦麦
enable = true

[experimental] #实验性功能
enable_friend_chat = false # 是否启用好友聊天
pfc_chatting = false # 是否启用PFC聊天，该功能仅作用于私聊，与回复模式独立，在0.7.0暂时无效

#下面的模型若使用硅基流动则不需要更改，使用ds官方则改成.env自定义的宏，使用自定义模型则选择定位相似的模型自己填写

# 额外字段
# 下面的模型有以下额外字段可以添加：

# stream = <true|false> : 用于指定模型是否是使用流式输出
# 如果不指定，则该项是 False

# extra_body = { key1=value1, key2=value2 } : 用于指定模型请求体的额外参数
# 具体字段内容请参考模型的api文档，如果你不理解这是什么意思，请不要随意修改

[model]
model_max_output_length = 800 # 模型单次返回的最大token数

<<<<<<< HEAD
#这个模型必须是推理模型
[model.reasoning] # 一般聊天模式的推理回复模型
name = "Pro/deepseek-ai/DeepSeek-R1"
provider = "SILICONFLOW"
pri_in = 1.0 #模型的输入价格（非必填，可以记录消耗）
pri_out = 4.0 #模型的输出价格（非必填，可以记录消耗）
# extra_body = { stream = true }
=======
#------------必填：组件模型------------
>>>>>>> 2c973244

[model.utils] # 在麦麦的一些组件中使用的模型，例如表情包模块，取名模块，消耗量不大
name = "Pro/deepseek-ai/DeepSeek-V3"
provider = "SILICONFLOW"
pri_in = 2 #模型的输入价格（非必填，可以记录消耗）
pri_out = 8 #模型的输出价格（非必填，可以记录消耗）
#默认temp 0.2 如果你使用的是老V3或者其他模型，请自己修改temp参数
temp = 0.2 #模型的温度，新V3建议0.1-0.3

[model.utils_small] # 在麦麦的一些组件中使用的小模型，消耗量较大
# 强烈建议使用免费的小模型
name = "Qwen/Qwen3-8B"
provider = "SILICONFLOW"
enable_thinking = false # 是否启用思考
pri_in = 0
pri_out = 0

[model.memory_summary] # 记忆的概括模型
name = "Qwen/Qwen3-30B-A3B"
provider = "SILICONFLOW"
enable_thinking = false # 是否启用思考
pri_in = 0.7
pri_out = 2.8

[model.vlm] # 图像识别模型
name = "Pro/Qwen/Qwen2.5-VL-7B-Instruct"
provider = "SILICONFLOW"
pri_in = 0.35
pri_out = 0.35

#嵌入模型
[model.embedding]
name = "BAAI/bge-m3"
provider = "DEV"
pri_in = 0
pri_out = 0

#------------普通聊天必填模型------------

[model.normal_chat_1] # 一般聊天模式的首要回复模型，推荐使用 推理模型
name = "Pro/deepseek-ai/DeepSeek-R1"
provider = "SILICONFLOW"
pri_in = 4.0 #模型的输入价格（非必填，可以记录消耗）
pri_out = 16.0 #模型的输出价格（非必填，可以记录消耗）

[model.normal_chat_2] # 一般聊天模式的次要回复模型，推荐使用 非推理模型
name = "Pro/deepseek-ai/DeepSeek-V3"
provider = "SILICONFLOW"
pri_in = 2 #模型的输入价格（非必填，可以记录消耗）
pri_out = 8 #模型的输出价格（非必填，可以记录消耗）
#默认temp 0.2 如果你使用的是老V3或者其他模型，请自己修改temp参数
temp = 0.2 #模型的温度，新V3建议0.1-0.3

#------------专注聊天必填模型------------

[model.focus_working_memory] #工作记忆模型
name = "Qwen/Qwen3-30B-A3B"
provider = "SILICONFLOW"
enable_thinking = false # 是否启用思考
pri_in = 0.7
pri_out = 2.8

[model.focus_chat_mind] #聊天规划：认真聊天时,生成麦麦对聊天的规划想法
name = "Pro/deepseek-ai/DeepSeek-V3"
# name = "Qwen/Qwen3-30B-A3B"
provider = "SILICONFLOW"
# enable_thinking = false # 是否启用思考
pri_in = 2
pri_out = 8
temp = 0.3

[model.focus_tool_use] #工具调用模型，需要使用支持工具调用的模型
name = "Qwen/Qwen3-14B"
provider = "SILICONFLOW"
enable_thinking = false # 是否启用思考
pri_in = 0.5
pri_out = 2

[model.focus_planner] #决策：认真聊天时,负责决定麦麦该做什么
name = "Pro/deepseek-ai/DeepSeek-V3"
# name = "Qwen/Qwen3-30B-A3B"
provider = "SILICONFLOW"
# enable_thinking = false # 是否启用思考
pri_in = 2
pri_out = 8
temp = 0.3

#表达器模型，用于表达麦麦的想法，生成最终回复，对语言风格影响极大
#也用于表达方式学习
[model.focus_expressor]
name = "Pro/deepseek-ai/DeepSeek-V3"
# name = "Qwen/Qwen3-30B-A3B"
provider = "SILICONFLOW"
# enable_thinking = false # 是否启用思考
pri_in = 2
pri_out = 8
temp = 0.3

#自我识别模型，用于自我认知和身份识别
[model.focus_self_recognize]
# name = "Pro/deepseek-ai/DeepSeek-V3"
name = "Qwen/Qwen3-30B-A3B"
provider = "SILICONFLOW"
enable_thinking = false # 是否启用思考
pri_in = 0.7
pri_out = 2.8
temp = 0.7



#私聊PFC：需要开启PFC功能，默认三个模型均为硅基流动v3，如果需要支持多人同时私聊或频繁调用，建议把其中的一个或两个换成官方v3或其它模型，以免撞到429

#PFC决策模型
[model.pfc_action_planner]
name = "Pro/deepseek-ai/DeepSeek-V3"
provider = "SILICONFLOW"
temp = 0.3
pri_in = 2
pri_out = 8

#PFC聊天模型
[model.pfc_chat]
name = "Pro/deepseek-ai/DeepSeek-V3"
provider = "SILICONFLOW"
temp = 0.3
pri_in = 2
pri_out = 8

#PFC检查模型
[model.pfc_reply_checker]
name = "Pro/deepseek-ai/DeepSeek-V3"
provider = "SILICONFLOW"
pri_in = 2
pri_out = 8




<|MERGE_RESOLUTION|>--- conflicted
+++ resolved
@@ -197,17 +197,7 @@
 [model]
 model_max_output_length = 800 # 模型单次返回的最大token数
 
-<<<<<<< HEAD
-#这个模型必须是推理模型
-[model.reasoning] # 一般聊天模式的推理回复模型
-name = "Pro/deepseek-ai/DeepSeek-R1"
-provider = "SILICONFLOW"
-pri_in = 1.0 #模型的输入价格（非必填，可以记录消耗）
-pri_out = 4.0 #模型的输出价格（非必填，可以记录消耗）
-# extra_body = { stream = true }
-=======
 #------------必填：组件模型------------
->>>>>>> 2c973244
 
 [model.utils] # 在麦麦的一些组件中使用的模型，例如表情包模块，取名模块，消耗量不大
 name = "Pro/deepseek-ai/DeepSeek-V3"
