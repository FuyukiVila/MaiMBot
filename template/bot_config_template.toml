[inner]
version = "3.6.0"

#----以下是给开发人员阅读的，如果你只是部署了麦麦，不需要阅读----
#如果你想要修改配置文件，请在修改后将version的值进行变更
#如果新增项目，请阅读src/config/official_configs.py中的说明
#
# 版本格式：主版本号.次版本号.修订号，版本号递增规则如下：
#     主版本号：当你做了不兼容的 API 修改，
#     次版本号：当你做了向下兼容的功能性新增，
#     修订号：当你做了向下兼容的问题修正。
# 先行版本号及版本编译信息可以加到"主版本号.次版本号.修订号"的后面，作为延伸。
#----以上是给开发人员阅读的，如果你只是部署了麦麦，不需要阅读----

[bot]
qq_account = 1145141919810 # 麦麦的QQ账号
nickname = "麦麦" # 麦麦的昵称
alias_names = ["麦叠", "牢麦"] # 麦麦的别名

[personality]
# 建议50字以内，描述人格的核心特质
personality_core = "是一个积极向上的女大学生" 
# 人格的细节，可以描述人格的一些侧面，条数任意，不能为0，不宜太多
personality_sides = [
    "用一句话或几句话描述人格的一些侧面",
    "用一句话或几句话描述人格的一些侧面",
    "用一句话或几句话描述人格的一些侧面",
]

compress_personality = false # 是否压缩人格，压缩后会精简人格信息，节省token消耗并提高回复性能，但是会丢失一些信息，如果人设不长，可以关闭


[identity]
#アイデンティティがない 生まれないらららら
# 可以描述外貌，性别，身高，职业，属性等等描述,条数任意，不能为0
identity_detail = [
    "年龄为19岁",
    "是女孩子",
    "身高为160cm",
    "有橙色的短发",
]

compress_indentity = true # 是否压缩身份，压缩后会精简身份信息，节省token消耗并提高回复性能，但是会丢失一些信息，如果不长，可以关闭

[expression]
# 表达方式
enable_expression = true # 是否启用表达方式
expression_style = "描述麦麦说话的表达风格，表达习惯，例如：(请回复的平淡一些，简短一些，说中文，不要刻意突出自身学科背景。)"
enable_expression_learning = false # 是否启用表达学习，麦麦会学习不同群里人类说话风格（群之间不互通）
learning_interval = 600 # 学习间隔 单位秒

expression_groups = [
    ["qq:1919810:private","qq:114514:private","qq:1111111:group"], # 在这里设置互通组，相同组的chat_id会共享学习到的表达方式
    # 格式：["qq:123456:private","qq:654321:group"]
    # 注意：如果为群聊，则需要设置为group，如果设置为私聊，则需要设置为private
]


[relationship]
enable_relationship = true # 是否启用关系系统
relation_frequency = 1 # 关系频率，麦麦构建关系的速度，仅在normal_chat模式下有效

[chat] #麦麦的聊天通用设置
chat_mode = "normal" # 聊天模式 —— 普通模式：normal，专注模式：focus，auto模式：在普通模式和专注模式之间自动切换
auto_focus_threshold = 1 # 自动切换到专注聊天的阈值，越低越容易进入专注聊天
exit_focus_threshold = 1 # 自动退出专注聊天的阈值，越低越容易退出专注聊天
# 普通模式下，麦麦会针对感兴趣的消息进行回复，token消耗量较低
# 专注模式下，麦麦会进行主动的观察，并给出回复，token消耗量略高，但是回复时机更准确
# 自动模式下，麦麦会根据消息内容自动切换到专注模式或普通模式

max_context_size = 18 # 上下文长度
thinking_timeout = 20 # 麦麦一次回复最长思考规划时间，超过这个时间的思考会放弃（往往是api反应太慢）
replyer_random_probability = 0.5 # 首要replyer模型被选择的概率

talk_frequency = 1 # 麦麦回复频率，越高，麦麦回复越频繁

time_based_talk_frequency = ["8:00,1", "12:00,1.5", "18:00,2", "01:00,0.5"]
# 基于时段的回复频率配置（可选）
# 格式：time_based_talk_frequency = ["HH:MM,frequency", ...]
# 示例：
# time_based_talk_frequency = ["8:00,1", "12:00,2", "18:00,1.5", "00:00,0.5"]
# 说明：表示从该时间开始使用该频率，直到下一个时间点
# 注意：如果没有配置，则使用上面的默认 talk_frequency 值

talk_frequency_adjust = [
    ["qq:114514:group", "12:20,1", "16:10,2", "20:10,1", "00:10,0.3"],
    ["qq:1919810:private", "8:20,1", "12:10,2", "20:10,1.5", "00:10,0.2"]
]

# 基于聊天流的个性化时段频率配置（可选）
# 格式：talk_frequency_adjust = [["platform:id:type", "HH:MM,frequency", ...], ...]
# 说明：
# - 第一个元素是聊天流标识符，格式为 "platform:id:type"
#   - platform: 平台名称（如 qq）
#   - id: 群号或用户QQ号
#   - type: group表示群聊，private表示私聊
# - 后续元素是"时间,频率"格式，表示从该时间开始使用该频率，直到下一个时间点
# - 优先级：聊天流特定配置 > 全局时段配置 > 默认 talk_frequency
# - 时间支持跨天，例如 "00:10,0.3" 表示从凌晨0:10开始使用频率0.3
# - 系统会自动将 "platform:id:type" 转换为内部的哈希chat_id进行匹配


[message_receive]
# 以下是消息过滤，可以根据规则过滤特定消息，将不会读取这些消息
ban_words = [
    # "403","张三"
    ]

ban_msgs_regex = [
    # 需要过滤的消息（原始消息）匹配的正则表达式，匹配到的消息将被过滤，若不了解正则表达式请勿修改
    #"https?://[^\\s]+", # 匹配https链接
    #"\\d{4}-\\d{2}-\\d{2}", # 匹配日期
]

[normal_chat] #普通聊天
#一般回复参数
willing_mode = "classical" # 回复意愿模式 —— 经典模式：classical，mxp模式：mxp，自定义模式：custom（需要你自己实现）
response_interested_rate_amplifier = 1 # 麦麦回复兴趣度放大系数
mentioned_bot_inevitable_reply = true # 提及 bot 必然回复
at_bot_inevitable_reply = true # @bot 必然回复（包含提及）
enable_planner = true # 是否启用动作规划器（与focus_chat共享actions）

[focus_chat] #专注聊天
think_interval = 3 # 思考间隔 单位秒，可以有效减少消耗
consecutive_replies = 1 # 连续回复能力，值越高，麦麦连续回复的概率越高

[tool]
enable_in_normal_chat = false # 是否在普通聊天中启用工具
enable_in_focus_chat = true # 是否在专注聊天中启用工具

[emoji]
emoji_chance = 0.6 # 麦麦激活表情包动作的概率
emoji_activate_type = "random" # 表情包激活类型，可选：random，llm ; random下，表情包动作随机启用，llm下，表情包动作根据llm判断是否启用

max_reg_num = 60 # 表情包最大注册数量
do_replace = true # 开启则在达到最大数量时删除（替换）表情包，关闭则达到最大数量时不会继续收集表情包
check_interval = 10 # 检查表情包（注册，破损，删除）的时间间隔(分钟)
steal_emoji = true # 是否偷取表情包，让麦麦可以将一些表情包据为己有
content_filtration = false  # 是否启用表情包过滤，只有符合该要求的表情包才会被保存
filtration_prompt = "符合公序良俗" # 表情包过滤要求，只有符合该要求的表情包才会被保存

[memory]
enable_memory = true # 是否启用记忆系统
memory_build_interval = 1000 # 记忆构建间隔 单位秒   间隔越低，麦麦学习越多，但是冗余信息也会增多
memory_build_distribution = [6.0, 3.0, 0.6, 32.0, 12.0, 0.4] # 记忆构建分布，参数：分布1均值，标准差，权重，分布2均值，标准差，权重
memory_build_sample_num = 4 # 采样数量，数值越高记忆采样次数越多
memory_build_sample_length = 30 # 采样长度，数值越高一段记忆内容越丰富
memory_compress_rate = 0.1 # 记忆压缩率 控制记忆精简程度 建议保持默认,调高可以获得更多信息，但是冗余信息也会增多

forget_memory_interval = 1500 # 记忆遗忘间隔 单位秒   间隔越低，麦麦遗忘越频繁，记忆更精简，但更难学习
memory_forget_time = 24 #多长时间后的记忆会被遗忘 单位小时
memory_forget_percentage = 0.01 # 记忆遗忘比例 控制记忆遗忘程度 越大遗忘越多 建议保持默认

consolidate_memory_interval = 1000 # 记忆整合间隔 单位秒   间隔越低，麦麦整合越频繁，记忆更精简
consolidation_similarity_threshold = 0.7 # 相似度阈值
consolidation_check_percentage = 0.05 # 检查节点比例

#不希望记忆的词，已经记忆的不会受到影响，需要手动清理
memory_ban_words = [ "表情包", "图片", "回复", "聊天记录" ]

[mood] # 暂时不再有效，请不要使用
enable_mood = false # 是否启用情绪系统
mood_update_interval = 1.0 # 情绪更新间隔 单位秒
mood_decay_rate = 0.95 # 情绪衰减率
mood_intensity_factor = 1.0 # 情绪强度因子

[lpmm_knowledge] # lpmm知识库配置
enable = true # 是否启用lpmm知识库
rag_synonym_search_top_k = 10 # 同义词搜索TopK
rag_synonym_threshold = 0.8 # 同义词阈值（相似度高于此阈值的词语会被认为是同义词）
info_extraction_workers = 3 # 实体提取同时执行线程数，非Pro模型不要设置超过5
qa_relation_search_top_k = 10 # 关系搜索TopK
qa_relation_threshold = 0.5 # 关系阈值（相似度高于此阈值的关系会被认为是相关的关系）
qa_paragraph_search_top_k = 1000 # 段落搜索TopK（不能过小，可能影响搜索结果）
qa_paragraph_node_weight = 0.05 # 段落节点权重（在图搜索&PPR计算中的权重，当搜索仅使用DPR时，此参数不起作用）
qa_ent_filter_top_k = 10 # 实体过滤TopK
qa_ppr_damping = 0.8 # PPR阻尼系数
qa_res_top_k = 3 # 最终提供的文段TopK

# keyword_rules 用于设置关键词触发的额外回复知识
# 添加新规则方法：在 keyword_rules 数组中增加一项，格式如下：
# { keywords = ["关键词1", "关键词2"], reaction = "触发这些关键词时的回复内容" }
# 例如，添加一个新规则：当检测到“你好”或“hello”时回复“你好，有什么可以帮你？”
# { keywords = ["你好", "hello"], reaction = "你好，有什么可以帮你？" }
[keyword_reaction]
keyword_rules = [
    { keywords = ["人机", "bot", "机器", "入机", "robot", "机器人", "ai", "AI"], reaction = "有人说你是人机或者机器人，否定这一事实，攻击或反问他。注意，只有认为你是机器人才回复，否则不要否认" },
    { keywords = ["测试关键词回复", "test"], reaction = "回答测试成功" },
    #{ keywords = ["你好", "hello"], reaction = "你好，有什么可以帮你？" }    
    # 在此处添加更多规则，格式同上
]

regex_rules = [
    { regex = ["^(?P<n>\\S{1,20})是这样的$"], reaction = "请按照以下模板造句：[n]是这样的，xx只要xx就可以，可是[n]要考虑的事情就很多了，比如什么时候xx，什么时候xx，什么时候xx。（请自由发挥替换xx部分，只需保持句式结构，同时表达一种将[n]过度重视的反讽意味）" }
]

[response_post_process]
enable_response_post_process = true # 是否启用回复后处理，包括错别字生成器，回复分割器

[chinese_typo]
enable = true # 是否启用中文错别字生成器
error_rate=0.01 # 单字替换概率
min_freq=9 # 最小字频阈值
tone_error_rate=0.1 # 声调错误概率
word_replace_rate=0.006 # 整词替换概率

[response_splitter]
enable = true # 是否启用回复分割器
max_length = 512 # 回复允许的最大长度
max_sentence_num = 8 # 回复允许的最大句子数
enable_kaomoji_protection = false # 是否启用颜文字保护

[log]
date_style = "Y-m-d H:i:s" # 日期格式
log_level_style = "lite" # 日志级别样式,可选FULL，compact，lite
color_text = "full" # 日志文本颜色，可选none，title，full
log_level = "INFO" # 全局日志级别（向下兼容，优先级低于下面的分别设置）
console_log_level = "INFO" # 控制台日志级别，可选: DEBUG, INFO, WARNING, ERROR, CRITICAL
file_log_level = "DEBUG" # 文件日志级别，可选: DEBUG, INFO, WARNING, ERROR, CRITICAL

# 第三方库日志控制
suppress_libraries = ["faiss","httpx", "urllib3", "asyncio", "websockets", "httpcore", "requests", "peewee", "openai","uvicorn","jieba"] # 完全屏蔽的库
library_log_levels = { "aiohttp" = "WARNING"} # 设置特定库的日志级别

#下面的模型若使用硅基流动则不需要更改，使用ds官方则改成.env自定义的宏，使用自定义模型则选择定位相似的模型自己填写

# stream = <true|false> : 用于指定模型是否是使用流式输出
# pri_in = <float> : 用于指定模型输入价格
# pri_out = <float> : 用于指定模型输出价格
# temp = <float> : 用于指定模型温度
# enable_thinking = <true|false> : 用于指定模型是否启用思考
# thinking_budget = <int> : 用于指定模型思考最长长度

<<<<<<< HEAD
# extra_body = { key1=value1, key2=value2 } : 用于指定模型请求体的额外参数
# 具体字段内容请参考模型的api文档，如果你不理解这是什么意思，请不要随意修改
=======
[debug]
show_prompt = false # 是否显示prompt
debug_show_chat_mode = false # 是否在回复后显示当前聊天模式

>>>>>>> 7e1514d2

[model]
model_max_output_length = 1000 # 模型单次返回的最大token数

#------------必填：组件模型------------

[model.utils] # 在麦麦的一些组件中使用的模型，例如表情包模块，取名模块，消耗量不大
name = "Pro/deepseek-ai/DeepSeek-V3"
provider = "SILICONFLOW"
pri_in = 2 #模型的输入价格（非必填，可以记录消耗）
pri_out = 8 #模型的输出价格（非必填，可以记录消耗）
#默认temp 0.2 如果你使用的是老V3或者其他模型，请自己修改temp参数
temp = 0.2 #模型的温度，新V3建议0.1-0.3

[model.utils_small] # 在麦麦的一些组件中使用的小模型，消耗量较大
# 强烈建议使用免费的小模型
name = "Qwen/Qwen3-8B"
provider = "SILICONFLOW"
pri_in = 0
pri_out = 0
temp = 0.7
enable_thinking = false # 是否启用思考

[model.replyer_1] # 首要回复模型，还用于表达器和表达方式学习
name = "Pro/deepseek-ai/DeepSeek-V3"
provider = "SILICONFLOW"
pri_in = 2 #模型的输入价格（非必填，可以记录消耗）
pri_out = 8 #模型的输出价格（非必填，可以记录消耗）
#默认temp 0.2 如果你使用的是老V3或者其他模型，请自己修改temp参数
temp = 0.2 #模型的温度，新V3建议0.1-0.3

[model.replyer_2] # 次要回复模型
name = "Pro/deepseek-ai/DeepSeek-V3"
provider = "SILICONFLOW"
pri_in = 2 #模型的输入价格（非必填，可以记录消耗）
pri_out = 8 #模型的输出价格（非必填，可以记录消耗）
#默认temp 0.2 如果你使用的是老V3或者其他模型，请自己修改temp参数
temp = 0.2 #模型的温度，新V3建议0.1-0.3


[model.memory_summary] # 记忆的概括模型
name = "Qwen/Qwen3-30B-A3B"
provider = "SILICONFLOW"
pri_in = 0.7
pri_out = 2.8
temp = 0.7
enable_thinking = false # 是否启用思考

[model.vlm] # 图像识别模型
name = "Pro/Qwen/Qwen2.5-VL-7B-Instruct"
provider = "SILICONFLOW"
pri_in = 0.35
pri_out = 0.35

[model.planner] #决策：负责决定麦麦该做什么，麦麦的决策模型
name = "Pro/deepseek-ai/DeepSeek-V3"
provider = "SILICONFLOW"
pri_in = 2
pri_out = 8
temp = 0.3

[model.relation] #用于处理和麦麦和其他人的关系
name = "Qwen/Qwen3-30B-A3B"
provider = "SILICONFLOW"
pri_in = 0.7
pri_out = 2.8
temp = 0.7
enable_thinking = false # 是否启用思考

[model.tool_use] #工具调用模型，需要使用支持工具调用的模型
name = "Qwen/Qwen3-14B"
provider = "SILICONFLOW"
pri_in = 0.5
pri_out = 2
temp = 0.7
enable_thinking = false # 是否启用思考（qwen3 only）

#嵌入模型
[model.embedding]
name = "BAAI/bge-m3"
provider = "SILICONFLOW"
pri_in = 0
pri_out = 0

#------------专注聊天必填模型------------

[model.focus_working_memory] #工作记忆模型
name = "Qwen/Qwen3-30B-A3B"
provider = "SILICONFLOW"
enable_thinking = false # 是否启用思考(qwen3 only)
pri_in = 0.7
pri_out = 2.8
temp = 0.7


#------------LPMM知识库模型------------

[model.lpmm_entity_extract] # 实体提取模型
name = "Pro/deepseek-ai/DeepSeek-V3"
provider = "SILICONFLOW"
pri_in = 2
pri_out = 8
temp = 0.2


[model.lpmm_rdf_build] # RDF构建模型
name = "Pro/deepseek-ai/DeepSeek-V3"
provider = "SILICONFLOW"
pri_in = 2
pri_out = 8
temp = 0.2


[model.lpmm_qa] # 问答模型
name = "Qwen/Qwen3-30B-A3B"
provider = "SILICONFLOW"
pri_in = 0.7
pri_out = 2.8
temp = 0.7
enable_thinking = false # 是否启用思考

[maim_message]
auth_token = [] # 认证令牌，用于API验证，为空则不启用验证
# 以下项目若要使用需要打开use_custom，并单独配置maim_message的服务器
use_custom = false # 是否启用自定义的maim_message服务器，注意这需要设置新的端口，不能与.env重复
host="127.0.0.1"
port=8090
mode="ws" # 支持ws和tcp两种模式
use_wss = false # 是否使用WSS安全连接，只支持ws模式
cert_file = "" # SSL证书文件路径，仅在use_wss=true时有效
key_file = "" # SSL密钥文件路径，仅在use_wss=true时有效

[telemetry] #发送统计信息，主要是看全球有多少只麦麦
enable = true

[experimental] #实验性功能
enable_friend_chat = false # 是否启用好友聊天



<|MERGE_RESOLUTION|>--- conflicted
+++ resolved
@@ -231,15 +231,13 @@
 # enable_thinking = <true|false> : 用于指定模型是否启用思考
 # thinking_budget = <int> : 用于指定模型思考最长长度
 
-<<<<<<< HEAD
-# extra_body = { key1=value1, key2=value2 } : 用于指定模型请求体的额外参数
-# 具体字段内容请参考模型的api文档，如果你不理解这是什么意思，请不要随意修改
-=======
 [debug]
 show_prompt = false # 是否显示prompt
 debug_show_chat_mode = false # 是否在回复后显示当前聊天模式
 
->>>>>>> 7e1514d2
+
+# extra_body = { key1=value1, key2=value2 } : 用于指定模型请求体的额外参数
+# 具体字段内容请参考模型的api文档，如果你不理解这是什么意思，请不要随意修改
 
 [model]
 model_max_output_length = 1000 # 模型单次返回的最大token数
