--- conflicted
+++ resolved
@@ -376,14 +376,8 @@
             self._normal_queue.put_nowait(item)
 
         if removed_count > 0:
-<<<<<<< HEAD
-            logger.info(
-                f"[{self.stream_name}] Cleaned up {removed_count} old normal messages outside recent {s4u_config.recent_message_keep_count} range."
-            )
-=======
             logger.info(f"消息{message.processed_plain_text}超过{s4u_config.recent_message_keep_count}条，现在counter:{self._entry_counter}被移除")
             logger.info(f"[{self.stream_name}] Cleaned up {removed_count} old normal messages outside recent {s4u_config.recent_message_keep_count} range.")
->>>>>>> ae675faa
 
     async def _message_processor(self):
         """调度器：优先处理VIP队列，然后处理普通队列。"""
@@ -403,43 +397,6 @@
                     queue_name = "vip"
                 # 其次处理普通队列
                 elif not self._normal_queue.empty():
-<<<<<<< HEAD
-                    # 判断 normal 队列是否只有一条消息，且 internal_message 有内容
-                    if self._normal_queue.qsize() == 1 and self.internal_message:
-                        if random.random() < 0.5:
-                            # 50% 概率用 internal_message 最新一条
-                            message = self.internal_message[-1]
-                            priority = 0  # internal_message 没有优先级，设为 0
-                            queue_name = "internal"
-                            neg_priority = 0
-                            entry_count = 0
-                            logger.info(
-                                f"[{self.stream_name}] 触发 internal_message 生成回复: {getattr(message, 'processed_plain_text', str(message))[:20]}..."
-                            )
-                            # 不要从 normal 队列取出消息，保留在队列中
-                        else:
-                            neg_priority, entry_count, timestamp, message = self._normal_queue.get_nowait()
-                            priority = -neg_priority
-                            # 检查普通消息是否超时
-                            if time.time() - timestamp > s4u_config.message_timeout_seconds:
-                                logger.info(
-                                    f"[{self.stream_name}] Discarding stale normal message: {message.processed_plain_text[:20]}..."
-                                )
-                                self._normal_queue.task_done()
-                                continue  # 处理下一条
-                            queue_name = "normal"
-                    else:
-                        neg_priority, entry_count, timestamp, message = self._normal_queue.get_nowait()
-                        priority = -neg_priority
-                        # 检查普通消息是否超时
-                        if time.time() - timestamp > s4u_config.message_timeout_seconds:
-                            logger.info(
-                                f"[{self.stream_name}] Discarding stale normal message: {message.processed_plain_text[:20]}..."
-                            )
-                            self._normal_queue.task_done()
-                            continue  # 处理下一条
-                        queue_name = "normal"
-=======
 
                     neg_priority, entry_count, timestamp, message = self._normal_queue.get_nowait()
                     priority = -neg_priority
@@ -451,7 +408,6 @@
                         self._normal_queue.task_done()
                         continue  # 处理下一条
                     queue_name = "normal"
->>>>>>> ae675faa
                 else:
                     if self.internal_message:
                         message = self.internal_message[-1]
@@ -461,14 +417,8 @@
                         neg_priority = 0
                         entry_count = 0
                         queue_name = "internal"
-<<<<<<< HEAD
-                        logger.info(
-                            f"[{self.stream_name}] normal/vip 队列都空，触发 internal_message 回复: {getattr(message, 'processed_plain_text', str(message))[:20]}..."
-                        )
-=======
 
                         logger.info(f"[{self.stream_name}] normal/vip 队列都空，触发 internal_message 回复: {getattr(message, 'processed_plain_text', str(message))[:20]}...")
->>>>>>> ae675faa
                     else:
                         continue  # 没有消息了，回去等事件
 
@@ -522,16 +472,11 @@
 
         # 视线管理：开始生成回复时切换视线状态
         chat_watching = watching_manager.get_watching_by_chat_id(self.stream_id)
-<<<<<<< HEAD
-
-        await chat_watching.on_reply_start()
-=======
         
         if message.is_internal:
             await chat_watching.on_internal_message_start()
         else:
             await chat_watching.on_reply_start()
->>>>>>> ae675faa
 
         sender_container = MessageSenderContainer(self.chat_stream, message)
         sender_container.start()
