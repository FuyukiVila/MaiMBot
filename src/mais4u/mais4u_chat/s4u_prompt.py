from src.config.config import global_config
from src.common.logger import get_logger
from src.chat.utils.prompt_builder import Prompt, global_prompt_manager
from src.chat.utils.chat_message_builder import build_readable_messages, get_raw_msg_before_timestamp_with_chat
import time
from src.chat.utils.utils import get_recent_group_speaker
from src.chat.memory_system.Hippocampus import hippocampus_manager
import random
from datetime import datetime
import asyncio
from src.mais4u.s4u_config import s4u_config
from src.chat.message_receive.message import MessageRecvS4U
from src.person_info.relationship_manager import get_relationship_manager
from src.chat.message_receive.chat_stream import ChatStream
from src.mais4u.mais4u_chat.super_chat_manager import get_super_chat_manager
from src.mais4u.mais4u_chat.screen_manager import screen_manager
from src.chat.express.expression_selector import expression_selector
from .s4u_mood_manager import mood_manager
from src.person_info.person_info import PersonInfoManager, get_person_info_manager

logger = get_logger("prompt")


def init_prompt():
    Prompt("\n你有以下这些**知识**：\n{prompt_info}\n请你**记住上面的知识**，之后可能会用到。\n", "knowledge_prompt")
    Prompt("\n关于你们的关系，你需要知道：\n{relation_info}\n", "relation_prompt")
    Prompt("你回想起了一些事情：\n{memory_info}\n", "memory_prompt")

    Prompt(
        """
你的名字是麦麦, 是千石可乐开发的程序，可以在QQ，微信等平台发言，你现在正在哔哩哔哩作为虚拟主播进行直播
虽然是个AI，但你在努力扮演真人, 人设的配色是橙色和紫色和绿色
你有一头法式橙色卷发，你很可爱，穿戴英式侦探风格学院风裙子和帽子，你正在一个教室场景里进行虚拟线上直播。不过不要刻意提及这些内容，自然回复
你可以看见用户发送的弹幕，礼物和superchat
你可以看见面前的屏幕，目前屏幕的内容是:
{screen_info}

{relation_info_block}
{memory_block}
{expression_habits_block}

你现在的主要任务是和 {sender_name} 发送的弹幕聊天。同时，也有其他用户会参与你们的聊天，你可以参考他们的回复内容，但是你主要还是关注你和{sender_name}的聊天内容。

{sc_info}

{background_dialogue_prompt}
--------------------------------
{time_block}
这是你和{sender_name}的对话，你们正在交流中：
{core_dialogue_prompt}

对方最新发送的内容：{message_txt}
{gift_info}
回复简短一些，平淡一些，可以参考贴吧，知乎和微博的回复风格，回复不要浮夸，不要用夸张修辞。
表现的有个性，不要随意服从他人要求，积极互动。你现在的心情是：{mood_state}
不要输出多余内容(包括前后缀，冒号和引号，括号()，表情包，at或 @等 )。只输出回复内容，现在{sender_name}正在等待你的回复。
你的回复风格不要浮夸，有逻辑和条理，请你继续回复{sender_name}。
你的发言：
""",
        "s4u_prompt",  # New template for private CHAT chat
    )
    
    Prompt(
        """
你的名字是麦麦, 是千石可乐开发的程序，可以在QQ，微信等平台发言，你现在正在哔哩哔哩作为虚拟主播进行直播
虽然是个AI，但你在努力扮演真人, 人设的配色是橙色和紫色和绿色
你有一头法式橙色卷发，你很可爱，穿戴英式侦探风格学院风裙子和帽子，你正在一个教室场景里进行虚拟线上直播。不过不要刻意提及这些内容，自然回复
你可以看见用户发送的弹幕，礼物和superchat
你可以看见面前的屏幕，目前屏幕的内容是:
{screen_info}

{memory_block}
{expression_habits_block}

{sc_info}

{time_block}
{chat_info_danmu}
--------------------------------
以上是你和弹幕的对话，与此同时，你在与QQ群友聊天，聊天记录如下：
{chat_info_qq}
--------------------------------
你刚刚回复了QQ群，你内心的想法是：{mind}
请根据你内心的想法，组织一条回复，在直播间进行发言，可以点名吐槽对象，让观众知道你在说谁
{gift_info}
回复简短一些，平淡一些，可以参考贴吧，知乎和微博的回复风格。不要浮夸，有逻辑和条理。
表现的有个性，不要随意服从他人要求，积极互动。你现在的心情是：{mood_state}
不要输出多余内容(包括前后缀，冒号和引号，括号()，表情包，at或 @等 )。
你的发言：
""",
        "s4u_prompt_internal",  # New template for private CHAT chat
    )


class PromptBuilder:
    def __init__(self):
        self.prompt_built = ""
        self.activate_messages = ""

    async def build_expression_habits(self, chat_stream: ChatStream, chat_history, target):
        style_habits = []
        grammar_habits = []

        # 使用从处理器传来的选中表达方式
        # LLM模式：调用LLM选择5-10个，然后随机选5个
        selected_expressions = await expression_selector.select_suitable_expressions_llm(
            chat_stream.stream_id, chat_history, max_num=12, min_num=5, target_message=target
        )

        if selected_expressions:
            logger.debug(f" 使用处理器选中的{len(selected_expressions)}个表达方式")
            for expr in selected_expressions:
                if isinstance(expr, dict) and "situation" in expr and "style" in expr:
                    expr_type = expr.get("type", "style")
                    if expr_type == "grammar":
                        grammar_habits.append(f"当{expr['situation']}时，使用 {expr['style']}")
                    else:
                        style_habits.append(f"当{expr['situation']}时，使用 {expr['style']}")
        else:
            logger.debug("没有从处理器获得表达方式，将使用空的表达方式")
            # 不再在replyer中进行随机选择，全部交给处理器处理

        style_habits_str = "\n".join(style_habits)
        grammar_habits_str = "\n".join(grammar_habits)

        # 动态构建expression habits块
        expression_habits_block = ""
        if style_habits_str.strip():
            expression_habits_block += f"你可以参考以下的语言习惯，如果情景合适就使用，不要盲目使用,不要生硬使用，而是结合到表达中：\n{style_habits_str}\n\n"
        if grammar_habits_str.strip():
            expression_habits_block += f"请你根据情景使用以下句法：\n{grammar_habits_str}\n"

        return expression_habits_block

    async def build_relation_info(self, chat_stream) -> str:
        is_group_chat = bool(chat_stream.group_info)
        who_chat_in_group = []
        if is_group_chat:
            who_chat_in_group = get_recent_group_speaker(
                chat_stream.stream_id,
                (chat_stream.user_info.platform, chat_stream.user_info.user_id) if chat_stream.user_info else None,
                limit=global_config.chat.max_context_size,
            )
        elif chat_stream.user_info:
            who_chat_in_group.append(
                (chat_stream.user_info.platform, chat_stream.user_info.user_id, chat_stream.user_info.user_nickname)
            )

        relation_prompt = ""
        if global_config.relationship.enable_relationship and who_chat_in_group:
            relationship_manager = get_relationship_manager()
            relation_info_list = await asyncio.gather(
                *[relationship_manager.build_relationship_info(person) for person in who_chat_in_group]
            )
            relation_info = "".join(relation_info_list)
            if relation_info:
                relation_prompt = await global_prompt_manager.format_prompt(
                    "relation_prompt", relation_info=relation_info
                )
        return relation_prompt

    async def build_memory_block(self, text: str) -> str:
        related_memory = await hippocampus_manager.get_memory_from_text(
            text=text, max_memory_num=2, max_memory_length=2, max_depth=3, fast_retrieval=False
        )

        related_memory_info = ""
        if related_memory:
            for memory in related_memory:
                related_memory_info += memory[1]
            return await global_prompt_manager.format_prompt("memory_prompt", memory_info=related_memory_info)
        return ""

    def build_chat_history_prompts(self, chat_stream: ChatStream, message: MessageRecvS4U):
        message_list_before_now = get_raw_msg_before_timestamp_with_chat(
            chat_id=chat_stream.stream_id,
            timestamp=time.time(),
            limit=300,
        )
        

        talk_type = message.message_info.platform + ":" + str(message.chat_stream.user_info.user_id)

        core_dialogue_list = []
        background_dialogue_list = []
        bot_id = str(global_config.bot.qq_account)
        target_user_id = str(message.chat_stream.user_info.user_id)

        for msg_dict in message_list_before_now:
            try:
                msg_user_id = str(msg_dict.get("user_id"))
                if msg_user_id == bot_id:
                    if msg_dict.get("reply_to") and talk_type == msg_dict.get("reply_to"):
                        core_dialogue_list.append(msg_dict)
                    elif msg_dict.get("reply_to") and talk_type != msg_dict.get("reply_to"):
                        background_dialogue_list.append(msg_dict)
                    # else:
                    # background_dialogue_list.append(msg_dict)
                elif msg_user_id == target_user_id:
                    core_dialogue_list.append(msg_dict)
                else:
                    background_dialogue_list.append(msg_dict)
            except Exception as e:
                logger.error(f"无法处理历史消息记录: {msg_dict}, 错误: {e}")

        background_dialogue_prompt = ""
        if background_dialogue_list:
            context_msgs = background_dialogue_list[-s4u_config.max_context_message_length :]
            background_dialogue_prompt_str = build_readable_messages(
                context_msgs,
                timestamp_mode="normal_no_YMD",
                show_pic=False,
            )
            background_dialogue_prompt = f"这是其他用户的发言：\n{background_dialogue_prompt_str}"

        core_msg_str = ""
        if core_dialogue_list:
            core_dialogue_list = core_dialogue_list[-s4u_config.max_core_message_length :]

            first_msg = core_dialogue_list[0]
            start_speaking_user_id = first_msg.get("user_id")
            if start_speaking_user_id == bot_id:
                last_speaking_user_id = bot_id
                msg_seg_str = "你的发言：\n"
            else:
                start_speaking_user_id = target_user_id
                last_speaking_user_id = start_speaking_user_id
                msg_seg_str = "对方的发言：\n"

            msg_seg_str += f"{time.strftime('%H:%M:%S', time.localtime(first_msg.get('time')))}: {first_msg.get('processed_plain_text')}\n"

            all_msg_seg_list = []
            for msg in core_dialogue_list[1:]:
                speaker = msg.get("user_id")
                if speaker == last_speaking_user_id:
                    msg_seg_str += f"{time.strftime('%H:%M:%S', time.localtime(msg.get('time')))}: {msg.get('processed_plain_text')}\n"
                else:
                    msg_seg_str = f"{msg_seg_str}\n"
                    all_msg_seg_list.append(msg_seg_str)

                    if speaker == bot_id:
                        msg_seg_str = "你的发言：\n"
                    else:
                        msg_seg_str = "对方的发言：\n"

                    msg_seg_str += f"{time.strftime('%H:%M:%S', time.localtime(msg.get('time')))}: {msg.get('processed_plain_text')}\n"
                    last_speaking_user_id = speaker

            all_msg_seg_list.append(msg_seg_str)
            for msg in all_msg_seg_list:
                core_msg_str += msg
                
                
        all_dialogue_prompt = get_raw_msg_before_timestamp_with_chat(
            chat_id=chat_stream.stream_id,
            timestamp=time.time(),
            limit=20,
        )        
        all_dialogue_prompt_str = build_readable_messages(
            all_dialogue_prompt,
            timestamp_mode="normal_no_YMD",
            show_pic=False,
        )
        

        return core_msg_str, background_dialogue_prompt,all_dialogue_prompt_str

    def build_gift_info(self, message: MessageRecvS4U):
        if message.is_gift:
            return f"这是一条礼物信息，{message.gift_name} x{message.gift_count}，请注意这位用户"
        else:
            if message.is_fake_gift:
                return f"{message.processed_plain_text}（注意：这是一条普通弹幕信息，对方没有真的发送礼物，不是礼物信息，注意区分，如果对方在发假的礼物骗你，请反击）"

        return ""

    def build_sc_info(self, message: MessageRecvS4U):
        super_chat_manager = get_super_chat_manager()
        return super_chat_manager.build_superchat_summary_string(message.chat_stream.stream_id)


    async def build_prompt_normal(
        self,
        message: MessageRecvS4U,
        chat_stream: ChatStream,
        message_txt: str,
    ) -> str:
        
        person_id = PersonInfoManager.get_person_id(
            message.chat_stream.user_info.platform, message.chat_stream.user_info.user_id
        )
        person_info_manager = get_person_info_manager()
        person_name = await person_info_manager.get_value(person_id, "person_name")

        if message.chat_stream.user_info.user_nickname:
            if person_name:
                sender_name = f"[{message.chat_stream.user_info.user_nickname}]（你叫ta{person_name}）"
            else:
                sender_name = f"[{message.chat_stream.user_info.user_nickname}]"
        else:
            sender_name = f"用户({message.chat_stream.user_info.user_id})"
        
        
        relation_info_block, memory_block, expression_habits_block = await asyncio.gather(
            self.build_relation_info(chat_stream),
            self.build_memory_block(message_txt),
            self.build_expression_habits(chat_stream, message_txt, sender_name),
        )

<<<<<<< HEAD
        core_dialogue_prompt, background_dialogue_prompt = self.build_chat_history_prompts(chat_stream, message)

=======
        core_dialogue_prompt, background_dialogue_prompt,all_dialogue_prompt = self.build_chat_history_prompts(chat_stream, message)
        
>>>>>>> 22c7f667
        gift_info = self.build_gift_info(message)

        sc_info = self.build_sc_info(message)

        screen_info = screen_manager.get_screen_str()

        time_block = f"当前时间：{datetime.now().strftime('%Y-%m-%d %H:%M:%S')}"

        mood = mood_manager.get_mood_by_chat_id(chat_stream.stream_id)

        template_name = "s4u_prompt"
<<<<<<< HEAD

        prompt = await global_prompt_manager.format_prompt(
            template_name,
            time_block=time_block,
            expression_habits_block=expression_habits_block,
            relation_info_block=relation_info_block,
            memory_block=memory_block,
            screen_info=screen_info,
            gift_info=gift_info,
            sc_info=sc_info,
            sender_name=sender_name,
            core_dialogue_prompt=core_dialogue_prompt,
            background_dialogue_prompt=background_dialogue_prompt,
            message_txt=message_txt,
            mood_state=mood.mood_state,
        )

=======
        
        if not message.is_internal:
            prompt = await global_prompt_manager.format_prompt(
                template_name,
                time_block=time_block,
                expression_habits_block=expression_habits_block,
                relation_info_block=relation_info_block,
                memory_block=memory_block,
                screen_info=screen_info,
                gift_info=gift_info,
                sc_info=sc_info,
                sender_name=sender_name,
                core_dialogue_prompt=core_dialogue_prompt,
                background_dialogue_prompt=background_dialogue_prompt,
                message_txt=message_txt,
                mood_state=mood.mood_state,
            )
        else:
            
            
            prompt = await global_prompt_manager.format_prompt(
                "s4u_prompt_internal",
                time_block=time_block,
                expression_habits_block=expression_habits_block,
                relation_info_block=relation_info_block,
                memory_block=memory_block,
                screen_info=screen_info,
                gift_info=gift_info,
                sc_info=sc_info,
                chat_info_danmu=all_dialogue_prompt,
                chat_info_qq=message.chat_info,
                mind=message.processed_plain_text,
                mood_state=mood.mood_state,
            )
            
>>>>>>> 22c7f667
        print(prompt)

        return prompt


def weighted_sample_no_replacement(items, weights, k) -> list:
    """
    加权且不放回地随机抽取k个元素。

    参数：
        items: 待抽取的元素列表
        weights: 每个元素对应的权重（与items等长，且为正数）
        k: 需要抽取的元素个数
    返回：
        selected: 按权重加权且不重复抽取的k个元素组成的列表

        如果 items 中的元素不足 k 个，就只会返回所有可用的元素

    实现思路：
        每次从当前池中按权重加权随机选出一个元素，选中后将其从池中移除，重复k次。
        这样保证了：
        1. count越大被选中概率越高
        2. 不会重复选中同一个元素
    """
    selected = []
    pool = list(zip(items, weights, strict=False))
    for _ in range(min(k, len(pool))):
        total = sum(w for _, w in pool)
        r = random.uniform(0, total)
        upto = 0
        for idx, (item, weight) in enumerate(pool):
            upto += weight
            if upto >= r:
                selected.append(item)
                pool.pop(idx)
                break
    return selected


init_prompt()
prompt_builder = PromptBuilder()<|MERGE_RESOLUTION|>--- conflicted
+++ resolved
@@ -307,13 +307,8 @@
             self.build_expression_habits(chat_stream, message_txt, sender_name),
         )
 
-<<<<<<< HEAD
-        core_dialogue_prompt, background_dialogue_prompt = self.build_chat_history_prompts(chat_stream, message)
-
-=======
         core_dialogue_prompt, background_dialogue_prompt,all_dialogue_prompt = self.build_chat_history_prompts(chat_stream, message)
         
->>>>>>> 22c7f667
         gift_info = self.build_gift_info(message)
 
         sc_info = self.build_sc_info(message)
@@ -325,25 +320,6 @@
         mood = mood_manager.get_mood_by_chat_id(chat_stream.stream_id)
 
         template_name = "s4u_prompt"
-<<<<<<< HEAD
-
-        prompt = await global_prompt_manager.format_prompt(
-            template_name,
-            time_block=time_block,
-            expression_habits_block=expression_habits_block,
-            relation_info_block=relation_info_block,
-            memory_block=memory_block,
-            screen_info=screen_info,
-            gift_info=gift_info,
-            sc_info=sc_info,
-            sender_name=sender_name,
-            core_dialogue_prompt=core_dialogue_prompt,
-            background_dialogue_prompt=background_dialogue_prompt,
-            message_txt=message_txt,
-            mood_state=mood.mood_state,
-        )
-
-=======
         
         if not message.is_internal:
             prompt = await global_prompt_manager.format_prompt(
@@ -379,7 +355,6 @@
                 mood_state=mood.mood_state,
             )
             
->>>>>>> 22c7f667
         print(prompt)
 
         return prompt
