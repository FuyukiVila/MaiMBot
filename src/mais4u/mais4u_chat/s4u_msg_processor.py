--- conflicted
+++ resolved
@@ -139,12 +139,6 @@
 
     async def handle_internal_message(self, message: MessageRecvS4U):
         if message.is_internal:
-<<<<<<< HEAD
-            group_info = GroupInfo(platform="amaidesu_default", group_id=114514, group_name="内心")
-
-            chat = await get_chat_manager().get_or_create_stream(
-                platform="amaidesu_default", user_info=message.message_info.user_info, group_info=group_info
-=======
             
             group_info = GroupInfo(platform = "amaidesu_default",group_id = 660154,group_name = "内心")
             
@@ -152,7 +146,6 @@
                 platform = "amaidesu_default",
                 user_info = message.message_info.user_info,
                 group_info = group_info
->>>>>>> ae675faa
             )
             s4u_chat = get_s4u_chat_manager().get_or_create_chat(chat)
             message.message_info.group_info = s4u_chat.chat_stream.group_info
