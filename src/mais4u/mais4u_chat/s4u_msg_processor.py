import asyncio
import math
from typing import Tuple

from src.chat.memory_system.Hippocampus import hippocampus_manager
from src.chat.message_receive.message import MessageRecv, MessageRecvS4U
from maim_message.message_base import GroupInfo,UserInfo
from src.chat.message_receive.storage import MessageStorage
from src.chat.message_receive.chat_stream import get_chat_manager
from src.chat.utils.timer_calculator import Timer
from src.chat.utils.utils import is_mentioned_bot_in_message
from src.common.logger import get_logger
from src.config.config import global_config
from src.mais4u.mais4u_chat.body_emotion_action_manager import action_manager
from src.mais4u.mais4u_chat.s4u_mood_manager import mood_manager
from src.mais4u.mais4u_chat.s4u_watching_manager import watching_manager
from src.mais4u.mais4u_chat.context_web_manager import get_context_web_manager
from src.mais4u.mais4u_chat.gift_manager import gift_manager
from src.mais4u.mais4u_chat.screen_manager import screen_manager

from .s4u_chat import get_s4u_chat_manager


# from ..message_receive.message_buffer import message_buffer

logger = get_logger("chat")


async def _calculate_interest(message: MessageRecv) -> Tuple[float, bool]:
    """计算消息的兴趣度

    Args:
        message: 待处理的消息对象

    Returns:
        Tuple[float, bool]: (兴趣度, 是否被提及)
    """
    is_mentioned, _ = is_mentioned_bot_in_message(message)
    interested_rate = 0.0

    if global_config.memory.enable_memory:
        with Timer("记忆激活"):
            interested_rate = await hippocampus_manager.get_activate_from_text(
                message.processed_plain_text,
                fast_retrieval=True,
            )
            logger.debug(f"记忆激活率: {interested_rate:.2f}")

    text_len = len(message.processed_plain_text)
    # 根据文本长度调整兴趣度，长度越大兴趣度越高，但增长率递减，最低0.01，最高0.05
    # 采用对数函数实现递减增长

    base_interest = 0.01 + (0.05 - 0.01) * (math.log10(text_len + 1) / math.log10(1000 + 1))
    base_interest = min(max(base_interest, 0.01), 0.05)

    interested_rate += base_interest

    if is_mentioned:
        interest_increase_on_mention = 1
        interested_rate += interest_increase_on_mention

    return interested_rate, is_mentioned


class S4UMessageProcessor:
    """心流处理器，负责处理接收到的消息并计算兴趣度"""

    def __init__(self):
        """初始化心流处理器，创建消息存储实例"""
        self.storage = MessageStorage()

    async def process_message(self, message: MessageRecvS4U, skip_gift_debounce: bool = False) -> None:
        """处理接收到的原始消息数据

        主要流程:
        1. 消息解析与初始化
        2. 消息缓冲处理
        3. 过滤检查
        4. 兴趣度计算
        5. 关系处理

        Args:
            message_data: 原始消息字符串
        """

        # 1. 消息解析与初始化
        groupinfo = message.message_info.group_info
        userinfo = message.message_info.user_info
        message_info = message.message_info

        chat = await get_chat_manager().get_or_create_stream(
            platform=message_info.platform,
            user_info=userinfo,
            group_info=groupinfo,
        )
<<<<<<< HEAD

=======
        
        if await self.handle_internal_message(message):
            return
        
>>>>>>> 22c7f667
        if await self.hadle_if_voice_done(message):
            return

        # 处理礼物消息，如果消息被暂存则停止当前处理流程
        if not skip_gift_debounce and not await self.handle_if_gift(message):
            return
        await self.check_if_fake_gift(message)

        # 处理屏幕消息
        if await self.handle_screen_message(message):
            return

        await self.storage.store_message(message, chat)

        s4u_chat = get_s4u_chat_manager().get_or_create_chat(chat)

        await s4u_chat.add_message(message)

        _interested_rate, _ = await _calculate_interest(message)

        await mood_manager.start()

        # 一系列llm驱动的前处理
        chat_mood = mood_manager.get_mood_by_chat_id(chat.stream_id)
        asyncio.create_task(chat_mood.update_mood_by_message(message))
        chat_action = action_manager.get_action_state_by_chat_id(chat.stream_id)
        asyncio.create_task(chat_action.update_action_by_message(message))
        # 视线管理：收到消息时切换视线状态
        chat_watching = watching_manager.get_watching_by_chat_id(chat.stream_id)
        await chat_watching.on_message_received()

        # 上下文网页管理：启动独立task处理消息上下文
        asyncio.create_task(self._handle_context_web_update(chat.stream_id, message))

        # 日志记录
        if message.is_gift:
            logger.info(f"[S4U-礼物] {userinfo.user_nickname} 送出了 {message.gift_name} x{message.gift_count}")
        else:
            logger.info(f"[S4U]{userinfo.user_nickname}:{message.processed_plain_text}")
<<<<<<< HEAD

=======
    
    async def handle_internal_message(self, message: MessageRecvS4U):
        if message.is_internal:
            
            group_info = GroupInfo(platform = "amaidesu_default",group_id = 114514,group_name = "内心")
            
            chat =  await get_chat_manager().get_or_create_stream(
                platform = "amaidesu_default",
                user_info = message.message_info.user_info,
                group_info = group_info
            )
            s4u_chat = get_s4u_chat_manager().get_or_create_chat(chat)
            message.message_info.group_info = s4u_chat.chat_stream.group_info
            message.message_info.platform = s4u_chat.chat_stream.platform
            
            
            s4u_chat.internal_message.append(message)
            s4u_chat._new_message_event.set()
            
            
            logger.info(f"[{s4u_chat.stream_name}] 添加内部消息-------------------------------------------------------: {message.processed_plain_text}")
            
            
            return True
        return False
    
    
>>>>>>> 22c7f667
    async def handle_screen_message(self, message: MessageRecvS4U):
        if message.is_screen:
            screen_manager.set_screen(message.screen_info)
            return True
        return False

    async def hadle_if_voice_done(self, message: MessageRecvS4U):
        if message.voice_done:
            s4u_chat = get_s4u_chat_manager().get_or_create_chat(message.chat_stream)
            s4u_chat.voice_done = message.voice_done
            return True
        return False

    async def check_if_fake_gift(self, message: MessageRecvS4U) -> bool:
        """检查消息是否为假礼物"""
        if message.is_gift:
            return False

        gift_keywords = ["送出了礼物", "礼物", "送出了", "投喂"]
        if any(keyword in message.processed_plain_text for keyword in gift_keywords):
            message.is_fake_gift = True
            return True

        return False

    async def handle_if_gift(self, message: MessageRecvS4U) -> bool:
        """处理礼物消息

        Returns:
            bool: True表示应该继续处理消息，False表示消息已被暂存不需要继续处理
        """
        if message.is_gift:
            # 定义防抖完成后的回调函数
            def gift_callback(merged_message: MessageRecvS4U):
                """礼物防抖完成后的回调"""
                # 创建异步任务来处理合并后的礼物消息，跳过防抖处理
                asyncio.create_task(self.process_message(merged_message, skip_gift_debounce=True))

            # 交给礼物管理器处理，并传入回调函数
            # 对于礼物消息，handle_gift 总是返回 False（消息被暂存）
            await gift_manager.handle_gift(message, gift_callback)
            return False  # 消息被暂存，不继续处理

        return True  # 非礼物消息，继续正常处理

    async def _handle_context_web_update(self, chat_id: str, message: MessageRecv):
        """处理上下文网页更新的独立task

        Args:
            chat_id: 聊天ID
            message: 消息对象
        """
        try:
            logger.debug(f"🔄 开始处理上下文网页更新: {message.message_info.user_info.user_nickname}")

            context_manager = get_context_web_manager()

            # 只在服务器未启动时启动（避免重复启动）
            if context_manager.site is None:
                logger.info("🚀 首次启动上下文网页服务器...")
                await context_manager.start_server()

            # 添加消息到上下文并更新网页
            await asyncio.sleep(1.5)

            await context_manager.add_message(chat_id, message)

            logger.debug(f"✅ 上下文网页更新完成: {message.message_info.user_info.user_nickname}")

        except Exception as e:
            logger.error(f"❌ 处理上下文网页更新失败: {e}", exc_info=True)<|MERGE_RESOLUTION|>--- conflicted
+++ resolved
@@ -93,14 +93,10 @@
             user_info=userinfo,
             group_info=groupinfo,
         )
-<<<<<<< HEAD
-
-=======
         
         if await self.handle_internal_message(message):
             return
         
->>>>>>> 22c7f667
         if await self.hadle_if_voice_done(message):
             return
 
@@ -140,9 +136,6 @@
             logger.info(f"[S4U-礼物] {userinfo.user_nickname} 送出了 {message.gift_name} x{message.gift_count}")
         else:
             logger.info(f"[S4U]{userinfo.user_nickname}:{message.processed_plain_text}")
-<<<<<<< HEAD
-
-=======
     
     async def handle_internal_message(self, message: MessageRecvS4U):
         if message.is_internal:
@@ -170,7 +163,6 @@
         return False
     
     
->>>>>>> 22c7f667
     async def handle_screen_message(self, message: MessageRecvS4U):
         if message.is_screen:
             screen_manager.set_screen(message.screen_info)
