import asyncio
import math
from typing import Tuple

from src.chat.memory_system.Hippocampus import hippocampus_manager
from src.chat.message_receive.message import MessageRecv, MessageRecvS4U
from src.chat.message_receive.storage import MessageStorage
from src.chat.message_receive.chat_stream import get_chat_manager
from src.chat.utils.timer_calculator import Timer
from src.chat.utils.utils import is_mentioned_bot_in_message
from src.common.logger import get_logger
from src.config.config import global_config
from src.mais4u.mais4u_chat.body_emotion_action_manager import action_manager
from src.mais4u.mais4u_chat.s4u_mood_manager import mood_manager
from src.mais4u.mais4u_chat.s4u_watching_manager import watching_manager
from src.mais4u.mais4u_chat.context_web_manager import get_context_web_manager
from src.mais4u.mais4u_chat.gift_manager import gift_manager
from src.mais4u.mais4u_chat.screen_manager import screen_manager

from .s4u_chat import get_s4u_chat_manager


# from ..message_receive.message_buffer import message_buffer

logger = get_logger("chat")


async def _calculate_interest(message: MessageRecv) -> Tuple[float, bool]:
    """计算消息的兴趣度

    Args:
        message: 待处理的消息对象

    Returns:
        Tuple[float, bool]: (兴趣度, 是否被提及)
    """
    is_mentioned, _ = is_mentioned_bot_in_message(message)
    interested_rate = 0.0

    if global_config.memory.enable_memory:
        with Timer("记忆激活"):
            interested_rate = await hippocampus_manager.get_activate_from_text(
                message.processed_plain_text,
                fast_retrieval=True,
            )
            logger.debug(f"记忆激活率: {interested_rate:.2f}")

    text_len = len(message.processed_plain_text)
    # 根据文本长度调整兴趣度，长度越大兴趣度越高，但增长率递减，最低0.01，最高0.05
    # 采用对数函数实现递减增长

    base_interest = 0.01 + (0.05 - 0.01) * (math.log10(text_len + 1) / math.log10(1000 + 1))
    base_interest = min(max(base_interest, 0.01), 0.05)

    interested_rate += base_interest

    if is_mentioned:
        interest_increase_on_mention = 1
        interested_rate += interest_increase_on_mention

    return interested_rate, is_mentioned


class S4UMessageProcessor:
    """心流处理器，负责处理接收到的消息并计算兴趣度"""

    def __init__(self):
        """初始化心流处理器，创建消息存储实例"""
        self.storage = MessageStorage()

    async def process_message(self, message: MessageRecvS4U, skip_gift_debounce: bool = False) -> None:
        """处理接收到的原始消息数据

        主要流程:
        1. 消息解析与初始化
        2. 消息缓冲处理
        3. 过滤检查
        4. 兴趣度计算
        5. 关系处理

        Args:
            message_data: 原始消息字符串
        """

        # 1. 消息解析与初始化
        groupinfo = message.message_info.group_info
        userinfo = message.message_info.user_info
        message_info = message.message_info

        chat = await get_chat_manager().get_or_create_stream(
            platform=message_info.platform,
            user_info=userinfo,
            group_info=groupinfo,
        )
<<<<<<< HEAD

=======
        
        if await self.hadle_if_voice_done(message):
            return
        
>>>>>>> 8768b5d3
        # 处理礼物消息，如果消息被暂存则停止当前处理流程
        if not skip_gift_debounce and not await self.handle_if_gift(message):
            return
        await self.check_if_fake_gift(message)

        # 处理屏幕消息
        if await self.handle_screen_message(message):
            return

        await self.storage.store_message(message, chat)

        s4u_chat = get_s4u_chat_manager().get_or_create_chat(chat)


        await s4u_chat.add_message(message)

        _interested_rate, _ = await _calculate_interest(message)

        await mood_manager.start()

        # 一系列llm驱动的前处理
        chat_mood = mood_manager.get_mood_by_chat_id(chat.stream_id)
        asyncio.create_task(chat_mood.update_mood_by_message(message))
        chat_action = action_manager.get_action_state_by_chat_id(chat.stream_id)
        asyncio.create_task(chat_action.update_action_by_message(message))
        # 视线管理：收到消息时切换视线状态
        chat_watching = watching_manager.get_watching_by_chat_id(chat.stream_id)
        asyncio.create_task(chat_watching.on_message_received())

        # 上下文网页管理：启动独立task处理消息上下文
        asyncio.create_task(self._handle_context_web_update(chat.stream_id, message))

        # 日志记录
        if message.is_gift:
            logger.info(f"[S4U-礼物] {userinfo.user_nickname} 送出了 {message.gift_name} x{message.gift_count}")
        else:
            logger.info(f"[S4U]{userinfo.user_nickname}:{message.processed_plain_text}")

    async def handle_screen_message(self, message: MessageRecvS4U):
        if message.is_screen:
            screen_manager.set_screen(message.screen_info)
            return True
        return False
<<<<<<< HEAD

=======
    
    async def hadle_if_voice_done(self, message: MessageRecvS4U):
        if message.voice_done:
            s4u_chat = get_s4u_chat_manager().get_or_create_chat(message.chat_stream)
            s4u_chat.voice_done = message.voice_done
            return True
        return False
    
>>>>>>> 8768b5d3
    async def check_if_fake_gift(self, message: MessageRecvS4U) -> bool:
        """检查消息是否为假礼物"""
        if message.is_gift:
            return False
<<<<<<< HEAD

        gift_keywords = ["送出了礼物", "礼物", "送出了"]
        if any(keyword in message.processed_plain_text for keyword in gift_keywords):
            message.processed_plain_text += (
                "（注意：这是一条普通弹幕信息，对方没有真的发送礼物，不是礼物信息，注意区分）"
            )
=======
        
        gift_keywords = ["送出了礼物", "礼物", "送出了","投喂"]
        if any(keyword in message.processed_plain_text for keyword in gift_keywords):
            message.is_fake_gift = True
>>>>>>> 8768b5d3
            return True

        return False

    async def handle_if_gift(self, message: MessageRecvS4U) -> bool:
        """处理礼物消息

        Returns:
            bool: True表示应该继续处理消息，False表示消息已被暂存不需要继续处理
        """
        if message.is_gift:
            # 定义防抖完成后的回调函数
            def gift_callback(merged_message: MessageRecvS4U):
                """礼物防抖完成后的回调"""
                # 创建异步任务来处理合并后的礼物消息，跳过防抖处理
                asyncio.create_task(self.process_message(merged_message, skip_gift_debounce=True))

            # 交给礼物管理器处理，并传入回调函数
            # 对于礼物消息，handle_gift 总是返回 False（消息被暂存）
            await gift_manager.handle_gift(message, gift_callback)
            return False  # 消息被暂存，不继续处理

        return True  # 非礼物消息，继续正常处理

    async def _handle_context_web_update(self, chat_id: str, message: MessageRecv):
        """处理上下文网页更新的独立task

        Args:
            chat_id: 聊天ID
            message: 消息对象
        """
        try:
            logger.debug(f"🔄 开始处理上下文网页更新: {message.message_info.user_info.user_nickname}")

            context_manager = get_context_web_manager()

            # 只在服务器未启动时启动（避免重复启动）
            if context_manager.site is None:
                logger.info("🚀 首次启动上下文网页服务器...")
                await context_manager.start_server()

            # 添加消息到上下文并更新网页
            await context_manager.add_message(chat_id, message)

            logger.debug(f"✅ 上下文网页更新完成: {message.message_info.user_info.user_nickname}")

        except Exception as e:
            logger.error(f"❌ 处理上下文网页更新失败: {e}", exc_info=True)<|MERGE_RESOLUTION|>--- conflicted
+++ resolved
@@ -92,14 +92,10 @@
             user_info=userinfo,
             group_info=groupinfo,
         )
-<<<<<<< HEAD
-
-=======
         
         if await self.hadle_if_voice_done(message):
             return
         
->>>>>>> 8768b5d3
         # 处理礼物消息，如果消息被暂存则停止当前处理流程
         if not skip_gift_debounce and not await self.handle_if_gift(message):
             return
@@ -143,9 +139,6 @@
             screen_manager.set_screen(message.screen_info)
             return True
         return False
-<<<<<<< HEAD
-
-=======
     
     async def hadle_if_voice_done(self, message: MessageRecvS4U):
         if message.voice_done:
@@ -154,24 +147,14 @@
             return True
         return False
     
->>>>>>> 8768b5d3
     async def check_if_fake_gift(self, message: MessageRecvS4U) -> bool:
         """检查消息是否为假礼物"""
         if message.is_gift:
             return False
-<<<<<<< HEAD
-
-        gift_keywords = ["送出了礼物", "礼物", "送出了"]
-        if any(keyword in message.processed_plain_text for keyword in gift_keywords):
-            message.processed_plain_text += (
-                "（注意：这是一条普通弹幕信息，对方没有真的发送礼物，不是礼物信息，注意区分）"
-            )
-=======
         
         gift_keywords = ["送出了礼物", "礼物", "送出了","投喂"]
         if any(keyword in message.processed_plain_text for keyword in gift_keywords):
             message.is_fake_gift = True
->>>>>>> 8768b5d3
             return True
 
         return False
