--- conflicted
+++ resolved
@@ -299,8 +299,5 @@
 
 def get_super_chat_manager() -> SuperChatManager:
     """获取全局SuperChat管理器实例"""
-<<<<<<< HEAD
-=======
-
->>>>>>> ae675faa
+
     return super_chat_manager