<<<<<<< HEAD
=======

>>>>>>> ae675faa
from src.common.logger import get_logger
from src.plugin_system.apis import send_api

"""
视线管理系统使用说明：

1. 视线状态：
   - wandering: 随意看
   - danmu: 看弹幕
   - lens: 看镜头

2. 状态切换逻辑：
   - 收到消息时 → 切换为看弹幕，立即发送更新
   - 开始生成回复时 → 切换为看镜头或随意，立即发送更新  
   - 生成完毕后 → 看弹幕1秒，然后回到看镜头直到有新消息，状态变化时立即发送更新

3. 使用方法：
   # 获取视线管理器
   watching = watching_manager.get_watching_by_chat_id(chat_id)
   
   # 收到消息时调用
   await watching.on_message_received()
   
   # 开始生成回复时调用
   await watching.on_reply_start()
   
   # 生成回复完毕时调用
   await watching.on_reply_finished()

4. 自动更新系统：
   - 状态变化时立即发送type为"watching"，data为状态值的websocket消息
   - 使用定时器自动处理状态转换（如看弹幕时间结束后自动切换到看镜头）
   - 无需定期检查，所有状态变化都是事件驱动的
"""

logger = get_logger("watching")

HEAD_CODE = {
    "看向上方": "(0,0.5,0)",
    "看向下方": "(0,-0.5,0)",
    "看向左边": "(-1,0,0)",
    "看向右边": "(1,0,0)",
    "随意朝向": "random",
    "看向摄像机": "camera",
    "注视对方": "(0,0,0)",
    "看向正前方": "(0,0,0)",
}


class ChatWatching:
    def __init__(self, chat_id: str):
        self.chat_id: str = chat_id

    async def on_reply_start(self):
        """开始生成回复时调用"""
        await send_api.custom_to_stream(
            message_type="state", content="start_thinking", stream_id=self.chat_id, storage_message=False
        )

    async def on_reply_finished(self):
        """生成回复完毕时调用"""
        await send_api.custom_to_stream(
            message_type="state", content="finish_reply", stream_id=self.chat_id, storage_message=False
        )

    async def on_thinking_finished(self):
        """思考完毕时调用"""
        await send_api.custom_to_stream(
            message_type="state", content="finish_thinking", stream_id=self.chat_id, storage_message=False
        )

    async def on_message_received(self):
        """收到消息时调用"""
        await send_api.custom_to_stream(
            message_type="state", content="start_viewing", stream_id=self.chat_id, storage_message=False
        )
<<<<<<< HEAD

=======
        
    
    async def on_internal_message_start(self):
        """收到消息时调用"""
        await send_api.custom_to_stream(
            message_type="state", content="start_internal_thinking", stream_id=self.chat_id, storage_message=False
        )
>>>>>>> ae675faa

class WatchingManager:
    def __init__(self):
        self.watching_list: list[ChatWatching] = []
        """当前视线状态列表"""
        self.task_started: bool = False

    def get_watching_by_chat_id(self, chat_id: str) -> ChatWatching:
        """获取或创建聊天对应的视线管理器"""
        for watching in self.watching_list:
            if watching.chat_id == chat_id:
                return watching

        new_watching = ChatWatching(chat_id)
        self.watching_list.append(new_watching)
        logger.info(f"为chat {chat_id}创建新的视线管理器")

        return new_watching


# 全局视线管理器实例
watching_manager = WatchingManager()
"""全局视线管理器"""<|MERGE_RESOLUTION|>--- conflicted
+++ resolved
@@ -1,7 +1,3 @@
-<<<<<<< HEAD
-=======
-
->>>>>>> ae675faa
 from src.common.logger import get_logger
 from src.plugin_system.apis import send_api
 
@@ -78,9 +74,6 @@
         await send_api.custom_to_stream(
             message_type="state", content="start_viewing", stream_id=self.chat_id, storage_message=False
         )
-<<<<<<< HEAD
-
-=======
         
     
     async def on_internal_message_start(self):
@@ -88,7 +81,6 @@
         await send_api.custom_to_stream(
             message_type="state", content="start_internal_thinking", stream_id=self.chat_id, storage_message=False
         )
->>>>>>> ae675faa
 
 class WatchingManager:
     def __init__(self):
