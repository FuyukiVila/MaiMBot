import asyncio
from typing import Dict, Tuple, Callable, Optional
from dataclasses import dataclass

from src.chat.message_receive.message import MessageRecvS4U
from src.common.logger import get_logger

logger = get_logger("gift_manager")


@dataclass
class PendingGift:
    """等待中的礼物消息"""

    message: MessageRecvS4U
    total_count: int
    timer_task: asyncio.Task
    callback: Callable[[MessageRecvS4U], None]


class GiftManager:
    """礼物管理器，提供防抖功能"""

    def __init__(self):
        """初始化礼物管理器"""
        self.pending_gifts: Dict[Tuple[str, str], PendingGift] = {}
<<<<<<< HEAD
        self.debounce_timeout = 3.0  # 3秒防抖时间

    async def handle_gift(
        self, message: MessageRecvS4U, callback: Optional[Callable[[MessageRecvS4U], None]] = None
    ) -> bool:
=======
        self.debounce_timeout = 5.0  # 3秒防抖时间
    
    async def handle_gift(self, message: MessageRecvS4U, callback: Optional[Callable[[MessageRecvS4U], None]] = None) -> bool:
>>>>>>> 8768b5d3
        """处理礼物消息，返回是否应该立即处理

        Args:
            message: 礼物消息
            callback: 防抖完成后的回调函数

        Returns:
            bool: False表示消息被暂存等待防抖，True表示应该立即处理
        """
        if not message.is_gift:
            return True

        # 构建礼物的唯一键：(发送人ID, 礼物名称)
        gift_key = (message.message_info.user_info.user_id, message.gift_name)

        # 如果已经有相同的礼物在等待中，则合并
        if gift_key in self.pending_gifts:
            await self._merge_gift(gift_key, message)
            return False

        # 创建新的等待礼物
        await self._create_pending_gift(gift_key, message, callback)
        return False

    async def _merge_gift(self, gift_key: Tuple[str, str], new_message: MessageRecvS4U) -> None:
        """合并礼物消息"""
        pending_gift = self.pending_gifts[gift_key]

        # 取消之前的定时器
        if not pending_gift.timer_task.cancelled():
            pending_gift.timer_task.cancel()

        # 累加礼物数量
        try:
            new_count = int(new_message.gift_count)
            pending_gift.total_count += new_count

            # 更新消息为最新的（保留最新的消息，但累加数量）
            pending_gift.message = new_message
            pending_gift.message.gift_count = str(pending_gift.total_count)
            pending_gift.message.gift_info = f"{pending_gift.message.gift_name}:{pending_gift.total_count}"

        except ValueError:
            logger.warning(f"无法解析礼物数量: {new_message.gift_count}")
            # 如果无法解析数量，保持原有数量不变

        # 重新创建定时器
        pending_gift.timer_task = asyncio.create_task(self._gift_timeout(gift_key))

        logger.debug(f"合并礼物: {gift_key}, 总数量: {pending_gift.total_count}")

    async def _create_pending_gift(
        self, gift_key: Tuple[str, str], message: MessageRecvS4U, callback: Optional[Callable[[MessageRecvS4U], None]]
    ) -> None:
        """创建新的等待礼物"""
        try:
            initial_count = int(message.gift_count)
        except ValueError:
            initial_count = 1
            logger.warning(f"无法解析礼物数量: {message.gift_count}，默认设为1")

        # 创建定时器任务
        timer_task = asyncio.create_task(self._gift_timeout(gift_key))

        # 创建等待礼物对象
        pending_gift = PendingGift(message=message, total_count=initial_count, timer_task=timer_task, callback=callback)

        self.pending_gifts[gift_key] = pending_gift

        logger.debug(f"创建等待礼物: {gift_key}, 初始数量: {initial_count}")

    async def _gift_timeout(self, gift_key: Tuple[str, str]) -> None:
        """礼物防抖超时处理"""
        try:
            # 等待防抖时间
            await asyncio.sleep(self.debounce_timeout)

            # 获取等待中的礼物
            if gift_key not in self.pending_gifts:
                return

            pending_gift = self.pending_gifts.pop(gift_key)

            logger.info(f"礼物防抖完成: {gift_key}, 最终数量: {pending_gift.total_count}")

            message = pending_gift.message
            message.processed_plain_text = f"用户{message.message_info.user_info.user_nickname}送出了礼物{message.gift_name} x{pending_gift.total_count}"

            # 执行回调
            if pending_gift.callback:
                try:
                    pending_gift.callback(message)
                except Exception as e:
                    logger.error(f"礼物回调执行失败: {e}", exc_info=True)

        except asyncio.CancelledError:
            # 定时器被取消，不需要处理
            pass
        except Exception as e:
            logger.error(f"礼物防抖处理异常: {e}", exc_info=True)

    def get_pending_count(self) -> int:
        """获取当前等待中的礼物数量"""
        return len(self.pending_gifts)

    async def flush_all(self) -> None:
        """立即处理所有等待中的礼物"""
        for gift_key in list(self.pending_gifts.keys()):
            pending_gift = self.pending_gifts.get(gift_key)
            if pending_gift and not pending_gift.timer_task.cancelled():
                pending_gift.timer_task.cancel()
                await self._gift_timeout(gift_key)


# 创建全局礼物管理器实例
gift_manager = GiftManager()<|MERGE_RESOLUTION|>--- conflicted
+++ resolved
@@ -24,17 +24,9 @@
     def __init__(self):
         """初始化礼物管理器"""
         self.pending_gifts: Dict[Tuple[str, str], PendingGift] = {}
-<<<<<<< HEAD
-        self.debounce_timeout = 3.0  # 3秒防抖时间
-
-    async def handle_gift(
-        self, message: MessageRecvS4U, callback: Optional[Callable[[MessageRecvS4U], None]] = None
-    ) -> bool:
-=======
         self.debounce_timeout = 5.0  # 3秒防抖时间
     
     async def handle_gift(self, message: MessageRecvS4U, callback: Optional[Callable[[MessageRecvS4U], None]] = None) -> bool:
->>>>>>> 8768b5d3
         """处理礼物消息，返回是否应该立即处理
 
         Args:
