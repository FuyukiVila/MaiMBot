--- conflicted
+++ resolved
@@ -459,11 +459,7 @@
             if field_name not in PersonInfo._meta.fields:
                 if field_name in person_info_default:
                     result[field_name] = copy.deepcopy(person_info_default[field_name])
-<<<<<<< HEAD
-                    logger.info(f"字段'{field_name}'不在Peewee模型中，使用默认配置值。")
-=======
                     logger.debug(f"字段'{field_name}'不在Peewee模型中，使用默认配置值。")
->>>>>>> 44f79a6c
                 else:
                     logger.debug(f"get_values查询失败：字段'{field_name}'未在Peewee模型和默认配置中定义。")
                     result[field_name] = None
