"""
发送API模块

专门负责发送各种类型的消息，采用标准Python包设计模式

使用方式：
    from src.plugin_system.apis import send_api

    # 方式1：直接使用stream_id（推荐）
    await send_api.text_to_stream("hello", stream_id)
    await send_api.emoji_to_stream(emoji_base64, stream_id)
    await send_api.custom_to_stream("video", video_data, stream_id)

    # 方式2：使用群聊/私聊指定函数
    await send_api.text_to_group("hello", "123456")
    await send_api.text_to_user("hello", "987654")

    # 方式3：使用通用custom_message函数
    await send_api.custom_message("video", video_data, "123456", True)
"""

import traceback
import time
import difflib
import re
from typing import Optional, Union
from src.common.logger import get_logger

# 导入依赖
from src.chat.message_receive.chat_stream import get_chat_manager
from src.chat.message_receive.uni_message_sender import HeartFCSender
from src.chat.message_receive.message import MessageSending, MessageRecv
from src.chat.utils.chat_message_builder import get_raw_msg_before_timestamp_with_chat
from src.person_info.person_info import get_person_info_manager
from maim_message import Seg, UserInfo
from src.config.config import global_config

logger = get_logger("send_api")


# =============================================================================
# 内部实现函数（不暴露给外部）
# =============================================================================


async def _send_to_target(
    message_type: str,
    content: Union[str, dict],
    stream_id: str,
    display_message: str = "",
    typing: bool = False,
    reply_to: str = "",
    reply_to_platform_id: str = "",
    storage_message: bool = True,
    show_log: bool = True,
) -> bool:
    """向指定目标发送消息的内部实现

    Args:
        message_type: 消息类型，如"text"、"image"、"emoji"等
        content: 消息内容
        stream_id: 目标流ID
        display_message: 显示消息
        typing: 是否显示正在输入
        reply_to: 回复消息的格式，如"发送者:消息内容"

    Returns:
        bool: 是否发送成功
    """
    try:
        if show_log:
            logger.debug(f"[SendAPI] 发送{message_type}消息到 {stream_id}")

        # 查找目标聊天流
        target_stream = get_chat_manager().get_stream(stream_id)
        if not target_stream:
            logger.error(f"[SendAPI] 未找到聊天流: {stream_id}")
            return False

        # 创建发送器
        heart_fc_sender = HeartFCSender()

        # 生成消息ID
        current_time = time.time()
        message_id = f"send_api_{int(current_time * 1000)}"

        # 构建机器人用户信息
        bot_user_info = UserInfo(
            user_id=global_config.bot.qq_account,
            user_nickname=global_config.bot.nickname,
            platform=target_stream.platform,
        )

        # 创建消息段
        message_segment = Seg(type=message_type, data=content)  # type: ignore

        # 处理回复消息
        anchor_message = None
        if reply_to:
            anchor_message = await _find_reply_message(target_stream, reply_to)

        # 构建发送消息对象
        bot_message = MessageSending(
            message_id=message_id,
            chat_stream=target_stream,
            bot_user_info=bot_user_info,
            sender_info=target_stream.user_info,
            message_segment=message_segment,
            display_message=display_message,
            reply=anchor_message,
            is_head=True,
            is_emoji=(message_type == "emoji"),
            thinking_start_time=current_time,
            reply_to=reply_to_platform_id,
        )

        # 发送消息
        sent_msg = await heart_fc_sender.send_message(
            bot_message,
            typing=typing,
            set_reply=(anchor_message is not None),
            storage_message=storage_message,
            show_log=show_log,
        )

        if sent_msg:
            logger.debug(f"[SendAPI] 成功发送消息到 {stream_id}")
            return True
        else:
            logger.error("[SendAPI] 发送消息失败")
            return False

    except Exception as e:
        logger.error(f"[SendAPI] 发送消息时出错: {e}")
        traceback.print_exc()
        return False


async def _find_reply_message(target_stream, reply_to: str) -> Optional[MessageRecv]:
    # sourcery skip: inline-variable, use-named-expression
    """查找要回复的消息

    Args:
        target_stream: 目标聊天流
        reply_to: 回复格式，如"发送者:消息内容"或"发送者：消息内容"

    Returns:
        Optional[MessageRecv]: 找到的消息，如果没找到则返回None
    """
    try:
        # 解析reply_to参数
        if ":" in reply_to:
            parts = reply_to.split(":", 1)
        elif "：" in reply_to:
            parts = reply_to.split("：", 1)
        else:
            logger.warning(f"[SendAPI] reply_to格式不正确: {reply_to}")
            return None

        if len(parts) != 2:
            logger.warning(f"[SendAPI] reply_to格式不正确: {reply_to}")
            return None

        sender = parts[0].strip()
        text = parts[1].strip()

        # 获取聊天流的最新20条消息
        reverse_talking_message = get_raw_msg_before_timestamp_with_chat(
            target_stream.stream_id,
            time.time(),  # 当前时间之前的消息
            20,  # 最新的20条消息
        )

        # 反转列表，使最新的消息在前面
        reverse_talking_message = list(reversed(reverse_talking_message))

        find_msg = None
        for message in reverse_talking_message:
            user_id = message["user_id"]
            platform = message["chat_info_platform"]
            person_id = get_person_info_manager().get_person_id(platform, user_id)
            person_name = await get_person_info_manager().get_value(person_id, "person_name")
            if person_name == sender:
                translate_text = message["processed_plain_text"]

                # 检查是否有 回复<aaa:bbb> 字段
                reply_pattern = r"回复<([^:<>]+):([^:<>]+)>"
                if match := re.search(reply_pattern, translate_text):
                    aaa = match.group(1)
                    bbb = match.group(2)
                    reply_person_id = get_person_info_manager().get_person_id(platform, bbb)
                    reply_person_name = await get_person_info_manager().get_value(reply_person_id, "person_name") or aaa
                    # 在内容前加上回复信息
                    translate_text = re.sub(reply_pattern, f"回复 {reply_person_name}", translate_text, count=1)

                # 检查是否有 @<aaa:bbb> 字段
                at_pattern = r"@<([^:<>]+):([^:<>]+)>"
                at_matches = list(re.finditer(at_pattern, translate_text))
                if at_matches:
                    new_content = ""
                    last_end = 0
                    for m in at_matches:
                        new_content += translate_text[last_end : m.start()]
                        aaa = m.group(1)
                        bbb = m.group(2)
                        at_person_id = get_person_info_manager().get_person_id(platform, bbb)
                        at_person_name = await get_person_info_manager().get_value(at_person_id, "person_name") or aaa
                        new_content += f"@{at_person_name}"
                        last_end = m.end()
                    new_content += translate_text[last_end:]
                    translate_text = new_content

                similarity = difflib.SequenceMatcher(None, text, translate_text).ratio()
                if similarity >= 0.9:
                    find_msg = message
                    break

        if not find_msg:
            logger.info("[SendAPI] 未找到匹配的回复消息")
            return None

        # 构建MessageRecv对象
        user_info = {
            "platform": find_msg.get("user_platform", ""),
            "user_id": find_msg.get("user_id", ""),
            "user_nickname": find_msg.get("user_nickname", ""),
            "user_cardname": find_msg.get("user_cardname", ""),
        }

        group_info = {}
        if find_msg.get("chat_info_group_id"):
            group_info = {
                "platform": find_msg.get("chat_info_group_platform", ""),
                "group_id": find_msg.get("chat_info_group_id", ""),
                "group_name": find_msg.get("chat_info_group_name", ""),
            }

        format_info = {"content_format": "", "accept_format": ""}
        template_info = {"template_items": {}}

        message_info = {
            "platform": target_stream.platform,
            "message_id": find_msg.get("message_id"),
            "time": find_msg.get("time"),
            "group_info": group_info,
            "user_info": user_info,
            "additional_config": find_msg.get("additional_config"),
            "format_info": format_info,
            "template_info": template_info,
        }

        message_dict = {
            "message_info": message_info,
            "raw_message": find_msg.get("processed_plain_text"),
            "processed_plain_text": find_msg.get("processed_plain_text"),
        }

        find_rec_msg = MessageRecv(message_dict)
        find_rec_msg.update_chat_stream(target_stream)

        logger.info(f"[SendAPI] 找到匹配的回复消息，发送者: {sender}")
        return find_rec_msg

    except Exception as e:
        logger.error(f"[SendAPI] 查找回复消息时出错: {e}")
        traceback.print_exc()
        return None


# =============================================================================
# 公共API函数 - 预定义类型的发送函数
# =============================================================================


async def text_to_stream(
    text: str,
    stream_id: str,
    typing: bool = False,
    reply_to: str = "",
    reply_to_platform_id: str = "",
    storage_message: bool = True,
) -> bool:
    """向指定流发送文本消息

    Args:
        text: 要发送的文本内容
        stream_id: 聊天流ID
        typing: 是否显示正在输入
        reply_to: 回复消息，格式为"发送者:消息内容"
        storage_message: 是否存储消息到数据库

    Returns:
        bool: 是否发送成功
    """
    return await _send_to_target("text", text, stream_id, "", typing, reply_to, reply_to_platform_id, storage_message)


async def emoji_to_stream(emoji_base64: str, stream_id: str, storage_message: bool = True) -> bool:
    """向指定流发送表情包

    Args:
        emoji_base64: 表情包的base64编码
        stream_id: 聊天流ID
        storage_message: 是否存储消息到数据库

    Returns:
        bool: 是否发送成功
    """
    return await _send_to_target("emoji", emoji_base64, stream_id, "", typing=False, storage_message=storage_message)


async def image_to_stream(image_base64: str, stream_id: str, storage_message: bool = True) -> bool:
    """向指定流发送图片

    Args:
        image_base64: 图片的base64编码
        stream_id: 聊天流ID
        storage_message: 是否存储消息到数据库

    Returns:
        bool: 是否发送成功
    """
    return await _send_to_target("image", image_base64, stream_id, "", typing=False, storage_message=storage_message)


async def command_to_stream(
    command: Union[str, dict], stream_id: str, storage_message: bool = True, display_message: str = ""
) -> bool:
    """向指定流发送命令

    Args:
        command: 命令
        stream_id: 聊天流ID
        storage_message: 是否存储消息到数据库

    Returns:
        bool: 是否发送成功
    """
    return await _send_to_target(
        "command", command, stream_id, display_message, typing=False, storage_message=storage_message
    )


async def custom_to_stream(
    message_type: str,
    content: str,
    stream_id: str,
    display_message: str = "",
    typing: bool = False,
    reply_to: str = "",
    storage_message: bool = True,
    show_log: bool = True,
) -> bool:
    """向指定流发送自定义类型消息

    Args:
        message_type: 消息类型，如"text"、"image"、"emoji"、"video"、"file"等
        content: 消息内容（通常是base64编码或文本）
        stream_id: 聊天流ID
        display_message: 显示消息
        typing: 是否显示正在输入
        reply_to: 回复消息，格式为"发送者:消息内容"
        storage_message: 是否存储消息到数据库
        show_log: 是否显示日志
    Returns:
        bool: 是否发送成功
    """
    return await _send_to_target(
<<<<<<< HEAD
        message_type=message_type,
        content=content,
        stream_id=stream_id,
        display_message=display_message,
        typing=typing,
        reply_to=reply_to,
=======
        message_type,
        content,
        stream_id,
        display_message,
        typing,
        reply_to,
>>>>>>> 696325cb
        storage_message=storage_message,
        show_log=show_log,
    )


async def text_to_group(
    text: str,
    group_id: str,
    platform: str = "qq",
    typing: bool = False,
    reply_to: str = "",
    storage_message: bool = True,
) -> bool:
    """向群聊发送文本消息

    Args:
        text: 要发送的文本内容
        group_id: 群聊ID
        platform: 平台，默认为"qq"
        typing: 是否显示正在输入
        reply_to: 回复消息，格式为"发送者:消息内容"

    Returns:
        bool: 是否发送成功
    """
    stream_id = get_chat_manager().get_stream_id(platform, group_id, True)

    return await _send_to_target("text", text, stream_id, "", typing, reply_to, storage_message=storage_message)


async def text_to_user(
    text: str,
    user_id: str,
    platform: str = "qq",
    typing: bool = False,
    reply_to: str = "",
    storage_message: bool = True,
) -> bool:
    """向用户发送私聊文本消息

    Args:
        text: 要发送的文本内容
        user_id: 用户ID
        platform: 平台，默认为"qq"
        typing: 是否显示正在输入
        reply_to: 回复消息，格式为"发送者:消息内容"

    Returns:
        bool: 是否发送成功
    """
    stream_id = get_chat_manager().get_stream_id(platform, user_id, False)
    return await _send_to_target("text", text, stream_id, "", typing, reply_to, storage_message=storage_message)


async def emoji_to_group(emoji_base64: str, group_id: str, platform: str = "qq", storage_message: bool = True) -> bool:
    """向群聊发送表情包

    Args:
        emoji_base64: 表情包的base64编码
        group_id: 群聊ID
        platform: 平台，默认为"qq"

    Returns:
        bool: 是否发送成功
    """
    stream_id = get_chat_manager().get_stream_id(platform, group_id, True)
    return await _send_to_target("emoji", emoji_base64, stream_id, "", typing=False, storage_message=storage_message)


async def emoji_to_user(emoji_base64: str, user_id: str, platform: str = "qq", storage_message: bool = True) -> bool:
    """向用户发送表情包

    Args:
        emoji_base64: 表情包的base64编码
        user_id: 用户ID
        platform: 平台，默认为"qq"

    Returns:
        bool: 是否发送成功
    """
    stream_id = get_chat_manager().get_stream_id(platform, user_id, False)
    return await _send_to_target("emoji", emoji_base64, stream_id, "", typing=False, storage_message=storage_message)


async def image_to_group(image_base64: str, group_id: str, platform: str = "qq", storage_message: bool = True) -> bool:
    """向群聊发送图片

    Args:
        image_base64: 图片的base64编码
        group_id: 群聊ID
        platform: 平台，默认为"qq"

    Returns:
        bool: 是否发送成功
    """
    stream_id = get_chat_manager().get_stream_id(platform, group_id, True)
    return await _send_to_target("image", image_base64, stream_id, "", typing=False, storage_message=storage_message)


async def image_to_user(image_base64: str, user_id: str, platform: str = "qq", storage_message: bool = True) -> bool:
    """向用户发送图片

    Args:
        image_base64: 图片的base64编码
        user_id: 用户ID
        platform: 平台，默认为"qq"

    Returns:
        bool: 是否发送成功
    """
    stream_id = get_chat_manager().get_stream_id(platform, user_id, False)
    return await _send_to_target("image", image_base64, stream_id, "", typing=False)


async def command_to_group(command: str, group_id: str, platform: str = "qq", storage_message: bool = True) -> bool:
    """向群聊发送命令

    Args:
        command: 命令
        group_id: 群聊ID
        platform: 平台，默认为"qq"

    Returns:
        bool: 是否发送成功
    """
    stream_id = get_chat_manager().get_stream_id(platform, group_id, True)
    return await _send_to_target("command", command, stream_id, "", typing=False, storage_message=storage_message)


async def command_to_user(command: str, user_id: str, platform: str = "qq", storage_message: bool = True) -> bool:
    """向用户发送命令

    Args:
        command: 命令
        user_id: 用户ID
        platform: 平台，默认为"qq"

    Returns:
        bool: 是否发送成功
    """
    stream_id = get_chat_manager().get_stream_id(platform, user_id, False)
    return await _send_to_target("command", command, stream_id, "", typing=False, storage_message=storage_message)


# =============================================================================
# 通用发送函数 - 支持任意消息类型
# =============================================================================


async def custom_to_group(
    message_type: str,
    content: str,
    group_id: str,
    platform: str = "qq",
    display_message: str = "",
    typing: bool = False,
    reply_to: str = "",
    storage_message: bool = True,
) -> bool:
    """向群聊发送自定义类型消息

    Args:
        message_type: 消息类型，如"text"、"image"、"emoji"、"video"、"file"等
        content: 消息内容（通常是base64编码或文本）
        group_id: 群聊ID
        platform: 平台，默认为"qq"
        display_message: 显示消息
        typing: 是否显示正在输入
        reply_to: 回复消息，格式为"发送者:消息内容"

    Returns:
        bool: 是否发送成功
    """
    stream_id = get_chat_manager().get_stream_id(platform, group_id, True)
    return await _send_to_target(
        message_type, content, stream_id, display_message, typing, reply_to, storage_message=storage_message
    )


async def custom_to_user(
    message_type: str,
    content: str,
    user_id: str,
    platform: str = "qq",
    display_message: str = "",
    typing: bool = False,
    reply_to: str = "",
    storage_message: bool = True,
) -> bool:
    """向用户发送自定义类型消息

    Args:
        message_type: 消息类型，如"text"、"image"、"emoji"、"video"、"file"等
        content: 消息内容（通常是base64编码或文本）
        user_id: 用户ID
        platform: 平台，默认为"qq"
        display_message: 显示消息
        typing: 是否显示正在输入
        reply_to: 回复消息，格式为"发送者:消息内容"

    Returns:
        bool: 是否发送成功
    """
    stream_id = get_chat_manager().get_stream_id(platform, user_id, False)
    return await _send_to_target(
        message_type, content, stream_id, display_message, typing, reply_to, storage_message=storage_message
    )


async def custom_message(
    message_type: str,
    content: str,
    target_id: str,
    is_group: bool = True,
    platform: str = "qq",
    display_message: str = "",
    typing: bool = False,
    reply_to: str = "",
    storage_message: bool = True,
) -> bool:
    """发送自定义消息的通用接口

    Args:
        message_type: 消息类型，如"text"、"image"、"emoji"、"video"、"file"、"audio"等
        content: 消息内容
        target_id: 目标ID（群ID或用户ID）
        is_group: 是否为群聊，True为群聊，False为私聊
        platform: 平台，默认为"qq"
        display_message: 显示消息
        typing: 是否显示正在输入
        reply_to: 回复消息，格式为"发送者:消息内容"

    Returns:
        bool: 是否发送成功

    示例:
        # 发送视频到群聊
        await send_api.custom_message("video", video_base64, "123456", True)

        # 发送文件到用户
        await send_api.custom_message("file", file_base64, "987654", False)

        # 发送音频到群聊并回复特定消息
        await send_api.custom_message("audio", audio_base64, "123456", True, reply_to="张三:你好")
    """
    stream_id = get_chat_manager().get_stream_id(platform, target_id, is_group)
    return await _send_to_target(
        message_type, content, stream_id, display_message, typing, reply_to, storage_message=storage_message
    )<|MERGE_RESOLUTION|>--- conflicted
+++ resolved
@@ -366,21 +366,12 @@
         bool: 是否发送成功
     """
     return await _send_to_target(
-<<<<<<< HEAD
         message_type=message_type,
         content=content,
         stream_id=stream_id,
         display_message=display_message,
         typing=typing,
         reply_to=reply_to,
-=======
-        message_type,
-        content,
-        stream_id,
-        display_message,
-        typing,
-        reply_to,
->>>>>>> 696325cb
         storage_message=storage_message,
         show_log=show_log,
     )
