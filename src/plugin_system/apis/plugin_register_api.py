--- conflicted
+++ resolved
@@ -26,16 +26,4 @@
     plugin_manager.plugin_classes[plugin_name] = cls  # type: ignore
     logger.debug(f"插件类已注册: {plugin_name}")
 
-<<<<<<< HEAD
-    return cls
-
-
-def register_event_plugin(cls, *args, **kwargs):
-    """事件插件注册装饰器
-
-    用法:
-        @register_event_plugin
-    """
-=======
-    return cls
->>>>>>> 8b21b7cc
+    return cls