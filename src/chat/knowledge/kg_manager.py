--- conflicted
+++ resolved
@@ -30,11 +30,7 @@
     """
     安全地获取KG数据目录路径
     """
-<<<<<<< HEAD
-    root_path = local_storage["root_path"]
-=======
     root_path: str = local_storage["root_path"]
->>>>>>> 20142d1c
     if root_path is None:
         # 如果 local_storage 中没有 root_path，使用当前文件的相对路径作为备用
         current_dir = os.path.dirname(os.path.abspath(__file__))
