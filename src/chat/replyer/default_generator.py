--- conflicted
+++ resolved
@@ -668,15 +668,10 @@
             self._time_and_run_task(
                 self.build_expression_habits(chat_talking_prompt_short, target), "expression_habits"
             ),
-<<<<<<< HEAD
-            self._time_and_run_task(self.build_relation_info(reply_data), "build_relation_info"),
-            self._time_and_run_task(self.build_memory_block(chat_talking_prompt_short, target), "build_memory_block"),
-=======
             self._time_and_run_task(
                 self.build_relation_info(reply_data), "relation_info"
             ),
             self._time_and_run_task(self.build_memory_block(chat_talking_prompt_short, target), "memory_block"),
->>>>>>> c78b706a
             self._time_and_run_task(
                 self.build_tool_info(chat_talking_prompt_short, reply_data, enable_tool=enable_tool), "tool_info"
             ),
@@ -784,22 +779,6 @@
             core_dialogue_prompt, background_dialogue_prompt = self.build_s4u_chat_history_prompts(
                 message_list_before_now_long, target_user_id
             )
-<<<<<<< HEAD
-
-            mai_think = mai_thinking_manager.get_mai_think(chat_id)
-            mai_think.memory_block = memory_block
-            mai_think.relation_info_block = relation_info
-            mai_think.time_block = time_block
-            mai_think.chat_target = chat_target_1
-            mai_think.chat_target_2 = chat_target_2
-            # mai_think.chat_info = chat_talking_prompt
-            mai_think.mood_state = mood_prompt
-            mai_think.identity = identity_block
-            mai_think.sender = sender
-            mai_think.target = target
-
-            mai_think.chat_info = f"""
-=======
             
             self.build_mai_think_context(
                 chat_id=chat_id,
@@ -813,17 +792,13 @@
                 sender=sender,
                 target=target,
                 chat_info=f"""
->>>>>>> c78b706a
 {background_dialogue_prompt}
 --------------------------------
 {time_block}
 这是你和{sender}的对话，你们正在交流中：
 {core_dialogue_prompt}"""
-<<<<<<< HEAD
-=======
             )
             
->>>>>>> c78b706a
 
             # 使用 s4u 风格的模板
             template_name = "s4u_style_prompt"
@@ -850,20 +825,6 @@
                 moderation_prompt=moderation_prompt_block,
             )
         else:
-<<<<<<< HEAD
-            mai_think = mai_thinking_manager.get_mai_think(chat_id)
-            mai_think.memory_block = memory_block
-            mai_think.relation_info_block = relation_info
-            mai_think.time_block = time_block
-            mai_think.chat_target = chat_target_1
-            mai_think.chat_target_2 = chat_target_2
-            mai_think.chat_info = chat_talking_prompt
-            mai_think.mood_state = mood_prompt
-            mai_think.identity = identity_block
-            mai_think.sender = sender
-            mai_think.target = target
-
-=======
             self.build_mai_think_context(
                 chat_id=chat_id,
                 memory_block=memory_block,
@@ -878,7 +839,6 @@
                 chat_info=chat_talking_prompt
             )
             
->>>>>>> c78b706a
             # 使用原有的模式
             return await global_prompt_manager.format_prompt(
                 template_name,
