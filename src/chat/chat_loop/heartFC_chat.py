--- conflicted
+++ resolved
@@ -362,11 +362,6 @@
                 logger.info(f"[{self.log_prefix}] {global_config.bot.nickname} 决定的回复内容: {content}")
 
                 # 发送回复 (不再需要传入 chat)
-<<<<<<< HEAD
-                reply_text = await self._send_response(response_set, reply_to_str, loop_start_time, message_data)
-
-                if ENABLE_THINKING:
-=======
                 reply_text = await self._send_response(response_set, reply_to_str, loop_start_time,message_data)
                 
                 
@@ -375,7 +370,6 @@
                 
                 if ENABLE_S4U:
                     await self.stop_typing()
->>>>>>> ae675faa
                     await mai_thinking_manager.get_mai_think(self.stream_id).do_think_after_response(reply_text)
 
                 return True
