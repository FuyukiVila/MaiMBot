--- conflicted
+++ resolved
@@ -284,30 +284,6 @@
                 if self.is_debug:
                     self.logger.debug(f"聊天流意愿值更新：{self.chat_reply_willing}")
 
-<<<<<<< HEAD
-    @staticmethod
-    def _get_relationship_level_num(relationship_value) -> int:
-        """关系等级计算"""
-        if relationship_value is None:
-            return 0
-        if -1000 <= relationship_value < -227:
-            level_num = 0
-        elif -227 <= relationship_value < -73:
-            level_num = 1
-        elif -73 <= relationship_value < 227:
-            level_num = 2
-        elif 227 <= relationship_value < 587:
-            level_num = 3
-        elif 587 <= relationship_value < 900:
-            level_num = 4
-        elif 900 <= relationship_value <= 1000:
-            level_num = 5
-        else:
-            level_num = 5 if relationship_value > 1000 else 0
-        return level_num - 2
-
-=======
->>>>>>> 4f258f08
     def _basic_willing_culculate(self, t: float) -> float:
         """基础意愿值计算"""
         return math.tan(t * self.expected_replies_per_min * math.pi / 120 / self.number_of_message_storage) / 2
