--- conflicted
+++ resolved
@@ -201,20 +201,10 @@
                 logger.info(f"[{self.stream_name}] 兴趣监控任务被取消或置空，退出")
                 break
 
-<<<<<<< HEAD
-            # 获取待处理消息列表
-            if self.interest_dict:
-                items_to_process = list(self.interest_dict.items())
-                if not items_to_process:
-                    continue
-            else:
-                return
-=======
 
             items_to_process = list(self.interest_dict.items())
             if not items_to_process:
                 continue
->>>>>>> a8502e64
 
             # 处理每条兴趣消息
             for msg_id, (message, interest_value, is_mentioned) in items_to_process:
