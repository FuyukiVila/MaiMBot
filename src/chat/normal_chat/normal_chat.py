from ast import pattern
import asyncio
<<<<<<< HEAD
import re
import statistics  # 导入 statistics 模块
=======
>>>>>>> a23ca3c4
import time
import traceback
from random import random
from typing import List, Optional  # 导入 Optional
from maim_message import UserInfo, Seg
from src.common.logger_manager import get_logger
from src.chat.heart_flow.utils_chat import get_chat_type_and_target_info
from src.manager.mood_manager import mood_manager
from src.chat.message_receive.chat_stream import ChatStream, chat_manager
from src.person_info.relationship_manager import relationship_manager
from src.chat.utils.info_catcher import info_catcher_manager
from src.chat.utils.timer_calculator import Timer
from src.chat.utils.prompt_builder import global_prompt_manager
from .normal_chat_generator import NormalChatGenerator
from ..message_receive.message import MessageSending, MessageRecv, MessageThinking, MessageSet
from src.chat.message_receive.message_sender import message_manager
from src.chat.utils.utils_image import image_path_to_base64
from src.chat.emoji_system.emoji_manager import emoji_manager
from src.chat.normal_chat.willing.willing_manager import willing_manager
from src.chat.normal_chat.normal_chat_utils import get_recent_message_stats
from src.config.config import global_config

logger = get_logger("normal_chat")


class NormalChat:
    def __init__(self, chat_stream: ChatStream, interest_dict: dict = None, on_switch_to_focus_callback=None):
        """初始化 NormalChat 实例。只进行同步操作。"""

        self.chat_stream = chat_stream
        self.stream_id = chat_stream.stream_id
        self.stream_name = chat_manager.get_stream_name(self.stream_id) or self.stream_id

        # Interest dict
        self.interest_dict = interest_dict

        self.is_group_chat: bool = False
        self.chat_target_info: Optional[dict] = None

        self.willing_amplifier = 1
        self.start_time = time.time()

        # Other sync initializations
        self.gpt = NormalChatGenerator()
        self.mood_manager = mood_manager
        self.start_time = time.time()
        self._chat_task: Optional[asyncio.Task] = None
        self._initialized = False  # Track initialization status

        # 记录最近的回复内容，每项包含: {time, user_message, response, is_mentioned, is_reference_reply}
        self.recent_replies = []
        self.max_replies_history = 20  # 最多保存最近20条回复记录

        # 添加回调函数，用于在满足条件时通知切换到focus_chat模式
        self.on_switch_to_focus_callback = on_switch_to_focus_callback

        self._disabled = False  # 增加停用标志

    async def initialize(self):
        """异步初始化，获取聊天类型和目标信息。"""
        if self._initialized:
            return

        self.is_group_chat, self.chat_target_info = await get_chat_type_and_target_info(self.stream_id)
        self.stream_name = chat_manager.get_stream_name(self.stream_id) or self.stream_id
        self._initialized = True
        logger.debug(f"[{self.stream_name}] NormalChat 初始化完成 (异步部分)。")

    # 改为实例方法
    async def _create_thinking_message(self, message: MessageRecv, timestamp: Optional[float] = None) -> str:
        """创建思考消息"""
        messageinfo = message.message_info

        bot_user_info = UserInfo(
            user_id=global_config.bot.qq_account,
            user_nickname=global_config.bot.nickname,
            platform=messageinfo.platform,
        )

        thinking_time_point = round(time.time(), 2)
        thinking_id = "mt" + str(thinking_time_point)
        thinking_message = MessageThinking(
            message_id=thinking_id,
            chat_stream=self.chat_stream,
            bot_user_info=bot_user_info,
            reply=message,
            thinking_start_time=thinking_time_point,
            timestamp=timestamp if timestamp is not None else None,
        )

        await message_manager.add_message(thinking_message)
        return thinking_id

    # 改为实例方法
    async def _add_messages_to_manager(
        self, message: MessageRecv, response_set: List[str], thinking_id
    ) -> Optional[MessageSending]:
        """发送回复消息"""
        container = await message_manager.get_container(self.stream_id)  # 使用 self.stream_id
        thinking_message = None

        for msg in container.messages[:]:
            if isinstance(msg, MessageThinking) and msg.message_info.message_id == thinking_id:
                thinking_message = msg
                container.messages.remove(msg)
                break

        if not thinking_message:
            logger.warning(f"[{self.stream_name}] 未找到对应的思考消息 {thinking_id}，可能已超时被移除")
            return None

        thinking_start_time = thinking_message.thinking_start_time
        message_set = MessageSet(self.chat_stream, thinking_id)  # 使用 self.chat_stream

        mark_head = False
        first_bot_msg = None
        for msg in response_set:
            if global_config.experimental.debug_show_chat_mode:
                msg += "ⁿ"
            message_segment = Seg(type="text", data=msg)
            bot_message = MessageSending(
                message_id=thinking_id,
                chat_stream=self.chat_stream,  # 使用 self.chat_stream
                bot_user_info=UserInfo(
                    user_id=global_config.bot.qq_account,
                    user_nickname=global_config.bot.nickname,
                    platform=message.message_info.platform,
                ),
                sender_info=message.message_info.user_info,
                message_segment=message_segment,
                reply=message,
                is_head=not mark_head,
                is_emoji=False,
                thinking_start_time=thinking_start_time,
                apply_set_reply_logic=True,
            )
            if not mark_head:
                mark_head = True
                first_bot_msg = bot_message
            message_set.add_message(bot_message)

        await message_manager.add_message(message_set)

        return first_bot_msg

    # 改为实例方法
    async def _handle_emoji(self, message: MessageRecv, response: str):
        """处理表情包"""
        if random() < global_config.normal_chat.emoji_chance:
            emoji_raw = await emoji_manager.get_emoji_for_text(response)
            if emoji_raw:
                emoji_path, description = emoji_raw
                emoji_cq = image_path_to_base64(emoji_path)

                thinking_time_point = round(message.message_info.time, 2)

                message_segment = Seg(type="emoji", data=emoji_cq)
                bot_message = MessageSending(
                    message_id="mt" + str(thinking_time_point),
                    chat_stream=self.chat_stream,  # 使用 self.chat_stream
                    bot_user_info=UserInfo(
                        user_id=global_config.bot.qq_account,
                        user_nickname=global_config.bot.nickname,
                        platform=message.message_info.platform,
                    ),
                    sender_info=message.message_info.user_info,
                    message_segment=message_segment,
                    reply=message,
                    is_head=False,
                    is_emoji=True,
                    apply_set_reply_logic=True,
                )
                await message_manager.add_message(bot_message)

    # 改为实例方法 (虽然它只用 message.chat_stream, 但逻辑上属于实例)
    async def _update_relationship(self, message: MessageRecv, response_set):
        """更新关系情绪"""
        ori_response = ",".join(response_set)
        stance, emotion = await self.gpt._get_emotion_tags(ori_response, message.processed_plain_text)
        user_info = message.message_info.user_info
        platform = user_info.platform
        await relationship_manager.calculate_update_relationship_value(
            user_info,
            platform,
            label=emotion,
            stance=stance,  # 使用 self.chat_stream
        )
        self.mood_manager.update_mood_from_emotion(emotion, global_config.mood.mood_intensity_factor)

    async def _reply_interested_message(self) -> None:
        """
        后台任务方法，轮询当前实例关联chat的兴趣消息
        通常由start_monitoring_interest()启动
        """
        while True:
            async with global_prompt_manager.async_message_scope(self.chat_stream.context.get_template_name()):
                await asyncio.sleep(0.5)  # 每秒检查一次
                # 检查任务是否已被取消
                if self._chat_task is None or self._chat_task.cancelled():
                    logger.info(f"[{self.stream_name}] 兴趣监控任务被取消或置空，退出")
                    break

                items_to_process = list(self.interest_dict.items())
                if not items_to_process:
                    continue

                # 处理每条兴趣消息
                for msg_id, (message, interest_value, is_mentioned) in items_to_process:
                    try:
                        # 处理消息
                        if time.time() - self.start_time > 600:
                            self.adjust_reply_frequency(duration=600 / 60)
                        else:
                            self.adjust_reply_frequency(duration=(time.time() - self.start_time) / 60)

                        await self.normal_response(
                            message=message,
                            is_mentioned=is_mentioned,
                            interested_rate=interest_value * self.willing_amplifier,
                            rewind_response=False,
                        )
                    except Exception as e:
                        logger.error(f"[{self.stream_name}] 处理兴趣消息{msg_id}时出错: {e}\n{traceback.format_exc()}")
                    finally:
                        self.interest_dict.pop(msg_id, None)

    # 改为实例方法, 移除 chat 参数
    async def normal_response(
        self, message: MessageRecv, is_mentioned: bool, interested_rate: float, rewind_response: bool = False
    ) -> None:
        # 新增：如果已停用，直接返回
        if self._disabled:
            logger.info(f"[{self.stream_name}] 已停用，忽略 normal_response。")
            return

        timing_results = {}
        reply_probability = 1.0 if is_mentioned else 0.0  # 如果被提及，基础概率为1，否则需要意愿判断

        # 意愿管理器：设置当前message信息
        willing_manager.setup(message, self.chat_stream, is_mentioned, interested_rate)

        # 获取回复概率
        # is_willing = False
        # 仅在未被提及或基础概率不为1时查询意愿概率
        if reply_probability < 1:  # 简化逻辑，如果未提及 (reply_probability 为 0)，则获取意愿概率
            # is_willing = True
            reply_probability = await willing_manager.get_reply_probability(message.message_info.message_id)

            if message.message_info.additional_config:
                if "maimcore_reply_probability_gain" in message.message_info.additional_config.keys():
                    reply_probability += message.message_info.additional_config["maimcore_reply_probability_gain"]
                    reply_probability = min(max(reply_probability, 0), 1)  # 确保概率在 0-1 之间

        # 打印消息信息
        mes_name = self.chat_stream.group_info.group_name if self.chat_stream.group_info else "私聊"
        # current_time = time.strftime("%H:%M:%S", time.localtime(message.message_info.time))
        # 使用 self.stream_id
        # willing_log = f"[激活值:{await willing_manager.get_willing(self.stream_id):.2f}]" if is_willing else ""
        logger.info(
            f"[{mes_name}]"
            f"{message.message_info.user_info.user_nickname}:"  # 使用 self.chat_stream
            f"{message.processed_plain_text}[兴趣:{interested_rate:.2f}][回复概率:{reply_probability * 100:.1f}%]"
        )
        do_reply = False
        response_set = None  # 初始化 response_set
        if random() < reply_probability:
            do_reply = True

            # 回复前处理
            await willing_manager.before_generate_reply_handle(message.message_info.message_id)

            with Timer("创建思考消息", timing_results):
                if rewind_response:
                    thinking_id = await self._create_thinking_message(message, message.message_info.time)
                else:
                    thinking_id = await self._create_thinking_message(message)

            logger.debug(f"[{self.stream_name}] 创建捕捉器，thinking_id:{thinking_id}")

            info_catcher = info_catcher_manager.get_info_catcher(thinking_id)
            info_catcher.catch_decide_to_response(message)

            try:
                with Timer("生成回复", timing_results):
                    response_set = await self.gpt.generate_response(
                        message=message,
                        thinking_id=thinking_id,
                    )

                info_catcher.catch_after_generate_response(timing_results["生成回复"])
            except Exception as e:
                logger.error(f"[{self.stream_name}] 回复生成出现错误：{str(e)} {traceback.format_exc()}")
                response_set = None  # 确保出错时 response_set 为 None

            if not response_set:
                logger.info(f"[{self.stream_name}] 模型未生成回复内容")
                # 如果模型未生成回复，移除思考消息
                container = await message_manager.get_container(self.stream_id)  # 使用 self.stream_id
                for msg in container.messages[:]:
                    if isinstance(msg, MessageThinking) and msg.message_info.message_id == thinking_id:
                        container.messages.remove(msg)
                        logger.debug(f"[{self.stream_name}] 已移除未产生回复的思考消息 {thinking_id}")
                        break
                # 需要在此处也调用 not_reply_handle 和 delete 吗？
                # 如果是因为模型没回复，也算是一种 "未回复"
                await willing_manager.not_reply_handle(message.message_info.message_id)
                willing_manager.delete(message.message_info.message_id)
                return  # 不执行后续步骤

            # logger.info(f"[{self.stream_name}] 回复内容: {response_set}")

            if self._disabled:
                logger.info(f"[{self.stream_name}] 已停用，忽略 normal_response。")
                return

            # 发送回复 (不再需要传入 chat)
            with Timer("消息发送", timing_results):
                first_bot_msg = await self._add_messages_to_manager(message, response_set, thinking_id)

            # 检查 first_bot_msg 是否为 None (例如思考消息已被移除的情况)
            if first_bot_msg:
                info_catcher.catch_after_response(timing_results["消息发送"], response_set, first_bot_msg)

                # 记录回复信息到最近回复列表中
                reply_info = {
                    "time": time.time(),
                    "user_message": message.processed_plain_text,
                    "user_info": {
                        "user_id": message.message_info.user_info.user_id,
                        "user_nickname": message.message_info.user_info.user_nickname,
                    },
                    "response": response_set,
                    "is_mentioned": is_mentioned,
                    "is_reference_reply": message.reply is not None,  # 判断是否为引用回复
                    "timing": {k: round(v, 2) for k, v in timing_results.items()},
                }
                self.recent_replies.append(reply_info)
                # 保持最近回复历史在限定数量内
                if len(self.recent_replies) > self.max_replies_history:
                    self.recent_replies = self.recent_replies[-self.max_replies_history :]

                # 检查是否需要切换到focus模式
                if global_config.chat.chat_mode == "auto":
                    await self._check_switch_to_focus()

            info_catcher.done_catch()

            with Timer("处理表情包", timing_results):
                await self._handle_emoji(message, response_set[0])

            with Timer("关系更新", timing_results):
                await self._update_relationship(message, response_set)

            # 回复后处理
            await willing_manager.after_generate_reply_handle(message.message_info.message_id)

        # 输出性能计时结果
        if do_reply and response_set:  # 确保 response_set 不是 None
            timing_str = " | ".join([f"{step}: {duration:.2f}秒" for step, duration in timing_results.items()])
            trigger_msg = message.processed_plain_text
            response_msg = " ".join(response_set)
            logger.info(
                f"[{self.stream_name}]回复消息: {trigger_msg[:30]}... | 回复内容: {response_msg[:30]}... | 计时: {timing_str}"
            )
        elif not do_reply:
            # 不回复处理
            await willing_manager.not_reply_handle(message.message_info.message_id)

        # 意愿管理器：注销当前message信息 (无论是否回复，只要处理过就删除)
        willing_manager.delete(message.message_info.message_id)

<<<<<<< HEAD
    # --- 新增：处理初始高兴趣消息的私有方法 ---
    async def _process_initial_interest_messages(self):
        """处理启动时存在于 interest_dict 中的高兴趣消息。"""
        if not self.interest_dict:
            return  # 如果 interest_dict 为 None 或空，直接返回

        items_to_process = list(self.interest_dict.items())
        if not items_to_process:
            return  # 没有初始消息，直接返回

        logger.info(f"[{self.stream_name}] 发现 {len(items_to_process)} 条初始兴趣消息，开始处理高兴趣部分...")
        interest_values = [item[1][1] for item in items_to_process]  # 提取兴趣值列表

        messages_to_reply = []  # 需要立即回复的消息

        if len(interest_values) == 1:
            # 如果只有一个消息，直接处理
            messages_to_reply.append(items_to_process[0])
            logger.info(f"[{self.stream_name}] 只有一条初始消息，直接处理。")
        elif len(interest_values) > 1:
            # 计算均值和标准差
            try:
                mean_interest = statistics.mean(interest_values)
                stdev_interest = statistics.stdev(interest_values)
                threshold = mean_interest + stdev_interest
                logger.info(
                    f"[{self.stream_name}] 初始兴趣值 均值: {mean_interest:.2f}, 标准差: {stdev_interest:.2f}, 阈值: {threshold:.2f}"
                )

                # 找出高于阈值的消息
                for item in items_to_process:
                    msg_id, (message, interest_value, is_mentioned) = item
                    if interest_value > threshold:
                        messages_to_reply.append(item)
                logger.info(f"[{self.stream_name}] 找到 {len(messages_to_reply)} 条高于阈值的初始消息进行处理。")
            except statistics.StatisticsError as e:
                logger.error(f"[{self.stream_name}] 计算初始兴趣统计值时出错: {e}，跳过初始处理。")

        # 处理需要回复的消息
        processed_count = 0
        # --- 修改：迭代前创建要处理的ID列表副本，防止迭代时修改 ---
        messages_to_process_initially = list(messages_to_reply)  # 创建副本
        # --- 新增：限制最多处理两条消息 ---
        messages_to_process_initially = messages_to_process_initially[:2]
        # --- 新增结束 ---
        for item in messages_to_process_initially:  # 使用副本迭代
            msg_id, (message, interest_value, is_mentioned) = item
            # --- 修改：在处理前尝试 pop，防止竞争 ---
            popped_item = self.interest_dict.pop(msg_id, None)
            if popped_item is None:
                logger.warning(f"[{self.stream_name}] 初始兴趣消息 {msg_id} 在处理前已被移除，跳过。")
                continue  # 如果消息已被其他任务处理（pop），则跳过
            # --- 修改结束 ---

            try:
                logger.info(f"[{self.stream_name}] 处理初始高兴趣消息 {msg_id} (兴趣值: {interest_value:.2f})")
                await self.normal_response(
                    message=message, is_mentioned=is_mentioned, interested_rate=interest_value, rewind_response=True
                )
                processed_count += 1
            except Exception as e:
                logger.error(f"[{self.stream_name}] 处理初始兴趣消息 {msg_id} 时出错: {e}\\n{traceback.format_exc()}")

        # --- 新增：处理完后清空整个字典 ---
        logger.info(
            f"[{self.stream_name}] 处理了 {processed_count} 条初始高兴趣消息。现在清空所有剩余的初始兴趣消息..."
        )
        self.interest_dict.clear()
        # --- 新增结束 ---

        logger.info(
            f"[{self.stream_name}] 初始高兴趣消息处理完毕，共处理 {processed_count} 条。剩余 {len(self.interest_dict)} 条待轮询。"
        )

    # --- 新增结束 ---

    # 保持 staticmethod, 因为不依赖实例状态, 但需要 chat 对象来获取日志上下文
    @staticmethod
    def _check_ban_words(text: str, chat: ChatStream, userinfo: UserInfo) -> bool:
        """检查消息中是否包含过滤词"""
        stream_name = chat_manager.get_stream_name(chat.stream_id) or chat.stream_id
        for word in global_config.chat.ban_words:
            if word in text:
                logger.info(
                    f"[{stream_name}][{chat.group_info.group_name if chat.group_info else '私聊'}]"
                    f"{userinfo.user_nickname}:{text}"
                )
                logger.info(f"[{stream_name}][过滤词识别] 消息中含有 '{word}'，filtered")
                return True
        return False

    # 保持 staticmethod, 因为不依赖实例状态, 但需要 chat 对象来获取日志上下文
    @staticmethod
    def _check_ban_regex(text: str, chat: ChatStream, userinfo: UserInfo) -> bool:
        """检查消息是否匹配过滤正则表达式"""
        stream_name = chat_manager.get_stream_name(chat.stream_id) or chat.stream_id
        for pattern_str in global_config.chat.ban_msgs_regex:
            try:
                pattern = re.compile(pattern_str)
                if pattern.search(text):
                    logger.info(
                        f"[{stream_name}][{chat.group_info.group_name if chat.group_info else '私聊'}]"
                        f"{userinfo.user_nickname}:{text}"
                    )
                    logger.info(f"[{stream_name}][正则表达式过滤] 消息匹配到 '{pattern.pattern}'，filtered")
                    return True
            except re.error as e:
                    logger.warning(f"无效的正则表达式模式 '{pattern_str}': {e}")
                    continue
        return False

=======
>>>>>>> a23ca3c4
    # 改为实例方法, 移除 chat 参数

    async def start_chat(self):
        """先进行异步初始化，然后启动聊天任务。"""
        if not self._initialized:
            await self.initialize()  # Ensure initialized before starting tasks

        self._disabled = False  # 启动时重置停用标志

        if self._chat_task is None or self._chat_task.done():
            # logger.info(f"[{self.stream_name}] 开始处理兴趣消息...")
            polling_task = asyncio.create_task(self._reply_interested_message())
            polling_task.add_done_callback(lambda t: self._handle_task_completion(t))
            self._chat_task = polling_task
        else:
            logger.info(f"[{self.stream_name}] 聊天轮询任务已在运行中。")

    def _handle_task_completion(self, task: asyncio.Task):
        """任务完成回调处理"""
        if task is not self._chat_task:
            logger.warning(f"[{self.stream_name}] 收到未知任务回调")
            return
        try:
            if exc := task.exception():
                logger.error(f"[{self.stream_name}] 任务异常: {exc}")
                traceback.print_exc()
        except asyncio.CancelledError:
            logger.debug(f"[{self.stream_name}] 任务已取消")
        except Exception as e:
            logger.error(f"[{self.stream_name}] 回调处理错误: {e}")
        finally:
            if self._chat_task is task:
                self._chat_task = None
                logger.debug(f"[{self.stream_name}] 任务清理完成")

    # 改为实例方法, 移除 stream_id 参数
    async def stop_chat(self):
        """停止当前实例的兴趣监控任务。"""
        self._disabled = True  # 停止时设置停用标志
        if self._chat_task and not self._chat_task.done():
            task = self._chat_task
            logger.debug(f"[{self.stream_name}] 尝试取消normal聊天任务。")
            task.cancel()
            try:
                await task  # 等待任务响应取消
            except asyncio.CancelledError:
                logger.info(f"[{self.stream_name}] 结束一般聊天模式。")
            except Exception as e:
                # 回调函数 _handle_task_completion 会处理异常日志
                logger.warning(f"[{self.stream_name}] 等待监控任务取消时捕获到异常 (可能已在回调中记录): {e}")
            finally:
                # 确保任务状态更新，即使等待出错 (回调函数也会尝试更新)
                if self._chat_task is task:
                    self._chat_task = None

        # 清理所有未处理的思考消息
        try:
            container = await message_manager.get_container(self.stream_id)
            if container:
                # 查找并移除所有 MessageThinking 类型的消息
                thinking_messages = [msg for msg in container.messages[:] if isinstance(msg, MessageThinking)]
                if thinking_messages:
                    for msg in thinking_messages:
                        container.messages.remove(msg)
                    logger.info(f"[{self.stream_name}] 清理了 {len(thinking_messages)} 条未处理的思考消息。")
        except Exception as e:
            logger.error(f"[{self.stream_name}] 清理思考消息时出错: {e}")
            traceback.print_exc()

    # 获取最近回复记录的方法
    def get_recent_replies(self, limit: int = 10) -> List[dict]:
        """获取最近的回复记录

        Args:
            limit: 最大返回数量，默认10条

        Returns:
            List[dict]: 最近的回复记录列表，每项包含：
                time: 回复时间戳
                user_message: 用户消息内容
                user_info: 用户信息(user_id, user_nickname)
                response: 回复内容
                is_mentioned: 是否被提及(@)
                is_reference_reply: 是否为引用回复
                timing: 各阶段耗时
        """
        # 返回最近的limit条记录，按时间倒序排列
        return sorted(self.recent_replies[-limit:], key=lambda x: x["time"], reverse=True)

    async def _check_switch_to_focus(self) -> None:
        """检查是否满足切换到focus模式的条件"""
        if not self.on_switch_to_focus_callback:
            return  # 如果没有设置回调函数，直接返回
        current_time = time.time()

        time_threshold = 120 / global_config.chat.auto_focus_threshold
        reply_threshold = 6 * global_config.chat.auto_focus_threshold

        one_minute_ago = current_time - time_threshold

        # 统计1分钟内的回复数量
        recent_reply_count = sum(1 for reply in self.recent_replies if reply["time"] > one_minute_ago)
        if recent_reply_count > reply_threshold:
            logger.info(
                f"[{self.stream_name}] 检测到1分钟内回复数量({recent_reply_count})大于{reply_threshold}，触发切换到focus模式"
            )
            try:
                # 调用回调函数通知上层切换到focus模式
                await self.on_switch_to_focus_callback()
            except Exception as e:
                logger.error(f"[{self.stream_name}] 触发切换到focus模式时出错: {e}\n{traceback.format_exc()}")

    def adjust_reply_frequency(self, duration: int = 10):
        """
        调整回复频率
        """
        # 获取最近30分钟内的消息统计

        stats = get_recent_message_stats(minutes=duration, chat_id=self.stream_id)
        bot_reply_count = stats["bot_reply_count"]

        total_message_count = stats["total_message_count"]
        if total_message_count == 0:
            return
        logger.debug(
            f"[{self.stream_name}]({self.willing_amplifier}) 最近{duration}分钟 回复数量: {bot_reply_count}，消息总数: {total_message_count}"
        )

        # 计算回复频率
        _reply_frequency = bot_reply_count / total_message_count

        differ = global_config.normal_chat.talk_frequency - (bot_reply_count / duration)

        # 如果回复频率低于0.5，增加回复概率
        if differ > 0.1:
            mapped = 1 + (differ - 0.1) * 4 / 0.9
            mapped = max(1, min(5, mapped))
            logger.info(
                f"[{self.stream_name}] 回复频率低于{global_config.normal_chat.talk_frequency}，增加回复概率，differ={differ:.3f}，映射值={mapped:.2f}"
            )
            self.willing_amplifier += mapped * 0.1  # 你可以根据实际需要调整系数
        elif differ < -0.1:
            mapped = 1 - (differ + 0.1) * 4 / 0.9
            mapped = max(1, min(5, mapped))
            logger.info(
                f"[{self.stream_name}] 回复频率高于{global_config.normal_chat.talk_frequency}，减少回复概率，differ={differ:.3f}，映射值={mapped:.2f}"
            )
            self.willing_amplifier -= mapped * 0.1

        if self.willing_amplifier > 5:
            self.willing_amplifier = 5
        elif self.willing_amplifier < 0.1:
            self.willing_amplifier = 0.1<|MERGE_RESOLUTION|>--- conflicted
+++ resolved
@@ -1,10 +1,5 @@
 from ast import pattern
 import asyncio
-<<<<<<< HEAD
-import re
-import statistics  # 导入 statistics 模块
-=======
->>>>>>> a23ca3c4
 import time
 import traceback
 from random import random
@@ -376,120 +371,6 @@
         # 意愿管理器：注销当前message信息 (无论是否回复，只要处理过就删除)
         willing_manager.delete(message.message_info.message_id)
 
-<<<<<<< HEAD
-    # --- 新增：处理初始高兴趣消息的私有方法 ---
-    async def _process_initial_interest_messages(self):
-        """处理启动时存在于 interest_dict 中的高兴趣消息。"""
-        if not self.interest_dict:
-            return  # 如果 interest_dict 为 None 或空，直接返回
-
-        items_to_process = list(self.interest_dict.items())
-        if not items_to_process:
-            return  # 没有初始消息，直接返回
-
-        logger.info(f"[{self.stream_name}] 发现 {len(items_to_process)} 条初始兴趣消息，开始处理高兴趣部分...")
-        interest_values = [item[1][1] for item in items_to_process]  # 提取兴趣值列表
-
-        messages_to_reply = []  # 需要立即回复的消息
-
-        if len(interest_values) == 1:
-            # 如果只有一个消息，直接处理
-            messages_to_reply.append(items_to_process[0])
-            logger.info(f"[{self.stream_name}] 只有一条初始消息，直接处理。")
-        elif len(interest_values) > 1:
-            # 计算均值和标准差
-            try:
-                mean_interest = statistics.mean(interest_values)
-                stdev_interest = statistics.stdev(interest_values)
-                threshold = mean_interest + stdev_interest
-                logger.info(
-                    f"[{self.stream_name}] 初始兴趣值 均值: {mean_interest:.2f}, 标准差: {stdev_interest:.2f}, 阈值: {threshold:.2f}"
-                )
-
-                # 找出高于阈值的消息
-                for item in items_to_process:
-                    msg_id, (message, interest_value, is_mentioned) = item
-                    if interest_value > threshold:
-                        messages_to_reply.append(item)
-                logger.info(f"[{self.stream_name}] 找到 {len(messages_to_reply)} 条高于阈值的初始消息进行处理。")
-            except statistics.StatisticsError as e:
-                logger.error(f"[{self.stream_name}] 计算初始兴趣统计值时出错: {e}，跳过初始处理。")
-
-        # 处理需要回复的消息
-        processed_count = 0
-        # --- 修改：迭代前创建要处理的ID列表副本，防止迭代时修改 ---
-        messages_to_process_initially = list(messages_to_reply)  # 创建副本
-        # --- 新增：限制最多处理两条消息 ---
-        messages_to_process_initially = messages_to_process_initially[:2]
-        # --- 新增结束 ---
-        for item in messages_to_process_initially:  # 使用副本迭代
-            msg_id, (message, interest_value, is_mentioned) = item
-            # --- 修改：在处理前尝试 pop，防止竞争 ---
-            popped_item = self.interest_dict.pop(msg_id, None)
-            if popped_item is None:
-                logger.warning(f"[{self.stream_name}] 初始兴趣消息 {msg_id} 在处理前已被移除，跳过。")
-                continue  # 如果消息已被其他任务处理（pop），则跳过
-            # --- 修改结束 ---
-
-            try:
-                logger.info(f"[{self.stream_name}] 处理初始高兴趣消息 {msg_id} (兴趣值: {interest_value:.2f})")
-                await self.normal_response(
-                    message=message, is_mentioned=is_mentioned, interested_rate=interest_value, rewind_response=True
-                )
-                processed_count += 1
-            except Exception as e:
-                logger.error(f"[{self.stream_name}] 处理初始兴趣消息 {msg_id} 时出错: {e}\\n{traceback.format_exc()}")
-
-        # --- 新增：处理完后清空整个字典 ---
-        logger.info(
-            f"[{self.stream_name}] 处理了 {processed_count} 条初始高兴趣消息。现在清空所有剩余的初始兴趣消息..."
-        )
-        self.interest_dict.clear()
-        # --- 新增结束 ---
-
-        logger.info(
-            f"[{self.stream_name}] 初始高兴趣消息处理完毕，共处理 {processed_count} 条。剩余 {len(self.interest_dict)} 条待轮询。"
-        )
-
-    # --- 新增结束 ---
-
-    # 保持 staticmethod, 因为不依赖实例状态, 但需要 chat 对象来获取日志上下文
-    @staticmethod
-    def _check_ban_words(text: str, chat: ChatStream, userinfo: UserInfo) -> bool:
-        """检查消息中是否包含过滤词"""
-        stream_name = chat_manager.get_stream_name(chat.stream_id) or chat.stream_id
-        for word in global_config.chat.ban_words:
-            if word in text:
-                logger.info(
-                    f"[{stream_name}][{chat.group_info.group_name if chat.group_info else '私聊'}]"
-                    f"{userinfo.user_nickname}:{text}"
-                )
-                logger.info(f"[{stream_name}][过滤词识别] 消息中含有 '{word}'，filtered")
-                return True
-        return False
-
-    # 保持 staticmethod, 因为不依赖实例状态, 但需要 chat 对象来获取日志上下文
-    @staticmethod
-    def _check_ban_regex(text: str, chat: ChatStream, userinfo: UserInfo) -> bool:
-        """检查消息是否匹配过滤正则表达式"""
-        stream_name = chat_manager.get_stream_name(chat.stream_id) or chat.stream_id
-        for pattern_str in global_config.chat.ban_msgs_regex:
-            try:
-                pattern = re.compile(pattern_str)
-                if pattern.search(text):
-                    logger.info(
-                        f"[{stream_name}][{chat.group_info.group_name if chat.group_info else '私聊'}]"
-                        f"{userinfo.user_nickname}:{text}"
-                    )
-                    logger.info(f"[{stream_name}][正则表达式过滤] 消息匹配到 '{pattern.pattern}'，filtered")
-                    return True
-            except re.error as e:
-                    logger.warning(f"无效的正则表达式模式 '{pattern_str}': {e}")
-                    continue
-        return False
-
-=======
->>>>>>> a23ca3c4
     # 改为实例方法, 移除 chat 参数
 
     async def start_chat(self):
