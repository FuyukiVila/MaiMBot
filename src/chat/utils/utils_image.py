import base64
import os
import time
import hashlib
import uuid
from typing import Optional, Tuple
from PIL import Image
import io
import numpy as np
import asyncio


from src.common.database.database import db
from src.common.database.database_model import Images, ImageDescriptions
from src.config.config import global_config
from src.llm_models.utils_model import LLMRequest

from src.common.logger import get_logger
from rich.traceback import install

install(extra_lines=3)

logger = get_logger("chat_image")


class ImageManager:
    _instance = None
    IMAGE_DIR = "data"  # 图像存储根目录

    def __new__(cls):
        if cls._instance is None:
            cls._instance = super().__new__(cls)
            cls._instance._initialized = False
        return cls._instance

    def __init__(self):
        if not self._initialized:
            self._ensure_image_dir()

            self._initialized = True
            self._llm = LLMRequest(model=global_config.model.vlm, temperature=0.4, max_tokens=300, request_type="image")

            try:
                db.connect(reuse_if_open=True)
                db.create_tables([Images, ImageDescriptions], safe=True)
            except Exception as e:
                logger.error(f"数据库连接或表创建失败: {e}")

            self._initialized = True

    def _ensure_image_dir(self):
        """确保图像存储目录存在"""
        os.makedirs(self.IMAGE_DIR, exist_ok=True)

    @staticmethod
    def _get_description_from_db(image_hash: str, description_type: str) -> Optional[str]:
        """从数据库获取图片描述

        Args:
            image_hash: 图片哈希值
            description_type: 描述类型 ('emoji' 或 'image')

        Returns:
            Optional[str]: 描述文本，如果不存在则返回None
        """
        try:
            record = ImageDescriptions.get_or_none(
                (ImageDescriptions.image_description_hash == image_hash) & (ImageDescriptions.type == description_type)
            )
            return record.description if record else None
        except Exception as e:
            logger.error(f"从数据库获取描述失败 (Peewee): {str(e)}")
            return None

    @staticmethod
    def _save_description_to_db(image_hash: str, description: str, description_type: str) -> None:
        """保存图片描述到数据库

        Args:
            image_hash: 图片哈希值
            description: 描述文本
            description_type: 描述类型 ('emoji' 或 'image')
        """
        try:
            current_timestamp = time.time()
            defaults = {"description": description, "timestamp": current_timestamp}
            desc_obj, created = ImageDescriptions.get_or_create(
                image_description_hash=image_hash, type=description_type, defaults=defaults
            )
            if not created:  # 如果记录已存在，则更新
                desc_obj.description = description
                desc_obj.timestamp = current_timestamp
                desc_obj.save()
        except Exception as e:
            logger.error(f"保存描述到数据库失败 (Peewee): {str(e)}")

    async def get_emoji_description(self, image_base64: str) -> str:
        """获取表情包描述，带查重和保存功能"""
        try:
            # 计算图片哈希
            # 确保base64字符串只包含ASCII字符
            if isinstance(image_base64, str):
                image_base64 = image_base64.encode("ascii", errors="ignore").decode("ascii")
            image_bytes = base64.b64decode(image_base64)
            image_hash = hashlib.md5(image_bytes).hexdigest()
            image_format = Image.open(io.BytesIO(image_bytes)).format.lower()

            # 查询缓存的描述
            cached_description = self._get_description_from_db(image_hash, "emoji")
            if cached_description:
                return f"[表情包，含义看起来是：{cached_description}]"

            # 调用AI获取描述
            if image_format == "gif" or image_format == "GIF":
                image_base64_processed = self.transform_gif(image_base64)
                if image_base64_processed is None:
                    logger.warning("GIF转换失败，无法获取描述")
                    return "[表情包(GIF处理失败)]"
<<<<<<< HEAD
                prompt = "这是一个动态图表情包，每一张图代表了动态图的某一帧，黑色背景代表透明，使用1-2个词描述一下表情包表达的情感和内容，简短一些，输出一段平文本"
                description, _ = await self._llm.generate_response_for_image(prompt, image_base64_processed, "png")
=======
                prompt = "这是一个动态图表情包，每一张图代表了动态图的某一帧，黑色背景代表透明，使用1-2个词描述一下表情包表达的情感和内容，简短一些，输出一段平文本，不超过15个字"
                description, _ = await self._llm.generate_response_for_image(prompt, image_base64_processed, "jpg")
>>>>>>> 81698751
            else:
                prompt = "图片是一个表情包，请用使用1-2个词描述一下表情包所表达的情感和内容，简短一些，输出一段平文本，不超过15个字"
                description, _ = await self._llm.generate_response_for_image(prompt, image_base64, image_format)

            if description is None:
                logger.warning("AI未能生成表情包描述")
                return "[表情包(描述生成失败)]"

            # 再次检查缓存，防止并发写入时重复生成
            cached_description = self._get_description_from_db(image_hash, "emoji")
            if cached_description:
                logger.warning(f"虽然生成了描述，但是找到缓存表情包描述: {cached_description}")
                return f"[表情包，含义看起来是：{cached_description}]"

            # 根据配置决定是否保存图片
            # if global_config.emoji.save_emoji:
            # 生成文件名和路径
            logger.debug(f"保存表情包: {image_hash}")
            current_timestamp = time.time()
            filename = f"{int(current_timestamp)}_{image_hash[:8]}.{image_format}"
            emoji_dir = os.path.join(self.IMAGE_DIR, "emoji")
            os.makedirs(emoji_dir, exist_ok=True)
            file_path = os.path.join(emoji_dir, filename)

            try:
                # 保存文件
                with open(file_path, "wb") as f:
                    f.write(image_bytes)

                # 保存到数据库 (Images表)
                try:
                    img_obj = Images.get((Images.emoji_hash == image_hash) & (Images.type == "emoji"))
                    img_obj.path = file_path
                    img_obj.description = description
                    img_obj.timestamp = current_timestamp
                    img_obj.save()
                except Images.DoesNotExist:
                    Images.create(
                        emoji_hash=image_hash,
                        path=file_path,
                        type="emoji",
                        description=description,
                        timestamp=current_timestamp,
                    )
                # logger.debug(f"保存表情包元数据: {file_path}")
            except Exception as e:
                logger.error(f"保存表情包文件或元数据失败: {str(e)}")

            # 保存描述到数据库 (ImageDescriptions表)
            self._save_description_to_db(image_hash, description, "emoji")

            return f"[表情包：{description}]"
        except Exception as e:
            logger.error(f"获取表情包描述失败: {str(e)}")
            return "[表情包]"

    async def get_image_description(self, image_base64: str) -> str:
        """获取普通图片描述，带查重和保存功能"""
        try:
            # 计算图片哈希
            # 确保base64字符串只包含ASCII字符
            if isinstance(image_base64, str):
                image_base64 = image_base64.encode("ascii", errors="ignore").decode("ascii")
            image_bytes = base64.b64decode(image_base64)
            image_hash = hashlib.md5(image_bytes).hexdigest()
            image_format = Image.open(io.BytesIO(image_bytes)).format.lower()

            # 查询缓存的描述
            cached_description = self._get_description_from_db(image_hash, "image")
            if cached_description:
                logger.debug(f"图片描述缓存中 {cached_description}")
                return f"[图片：{cached_description}]"

            # 调用AI获取描述
            prompt = "请用中文描述这张图片的内容。如果有文字，请把文字都描述出来，请留意其主题，直观感受，输出为一段平文本，最多50字"
            description, _ = await self._llm.generate_response_for_image(prompt, image_base64, image_format)

            if description is None:
                logger.warning("AI未能生成图片描述")
                return "[图片(描述生成失败)]"

            # 再次检查缓存
            cached_description = self._get_description_from_db(image_hash, "image")
            if cached_description:
                logger.warning(f"虽然生成了描述，但是找到缓存图片描述 {cached_description}")
                return f"[图片：{cached_description}]"

            logger.debug(f"描述是{description}")

            # 根据配置决定是否保存图片

            # 生成文件名和路径
            current_timestamp = time.time()
            filename = f"{int(current_timestamp)}_{image_hash[:8]}.{image_format}"
            image_dir = os.path.join(self.IMAGE_DIR, "image")
            os.makedirs(image_dir, exist_ok=True)
            file_path = os.path.join(image_dir, filename)

            try:
                # 保存文件
                with open(file_path, "wb") as f:
                    f.write(image_bytes)

                # 保存到数据库 (Images表)
                try:
                    img_obj = Images.get((Images.emoji_hash == image_hash) & (Images.type == "image"))
                    img_obj.path = file_path
                    img_obj.description = description
                    img_obj.timestamp = current_timestamp
                    img_obj.save()
                except Images.DoesNotExist:
                    Images.create(
                        emoji_hash=image_hash,
                        path=file_path,
                        type="image",
                        description=description,
                        timestamp=current_timestamp,
                    )
                logger.debug(f"保存图片元数据: {file_path}")
            except Exception as e:
                logger.error(f"保存图片文件或元数据失败: {str(e)}")

            # 保存描述到数据库 (ImageDescriptions表)
            self._save_description_to_db(image_hash, description, "image")

            return f"[图片：{description}]"
        except Exception as e:
            logger.error(f"获取图片描述失败: {str(e)}")
            return "[图片]"

    @staticmethod
    def transform_gif(gif_base64: str, similarity_threshold: float = 1000.0, max_frames: int = 15) -> Optional[str]:
        """将GIF转换为水平拼接的静态图像, 跳过相似的帧

        Args:
            gif_base64: GIF的base64编码字符串
            similarity_threshold: 判定帧相似的阈值 (MSE)，越小表示要求差异越大才算不同帧，默认1000.0
            max_frames: 最大抽取的帧数，默认15

        Returns:
            Optional[str]: 拼接后的PNG图像的base64编码字符串, 或者在失败时返回None
        """
        try:
            # 确保base64字符串只包含ASCII字符
            if isinstance(gif_base64, str):
                gif_base64 = gif_base64.encode("ascii", errors="ignore").decode("ascii")
            # 解码base64
            gif_data = base64.b64decode(gif_base64)
            gif = Image.open(io.BytesIO(gif_data))

            # 收集所有帧
            all_frames = []
            try:
                while True:
                    gif.seek(len(all_frames))
                    # 确保是RGB格式方便比较
                    frame = gif.convert("RGB")
                    all_frames.append(frame.copy())
            except EOFError:
                pass  # 读完啦

            if not all_frames:
                logger.warning("GIF中没有找到任何帧")
                return None  # 空的GIF直接返回None

            # --- 新的帧选择逻辑 ---
            selected_frames = []
            last_selected_frame_np = None

            for i, current_frame in enumerate(all_frames):
                current_frame_np = np.array(current_frame)

                # 第一帧总是要选的
                if i == 0:
                    selected_frames.append(current_frame)
                    last_selected_frame_np = current_frame_np
                    continue

                # 计算和上一张选中帧的差异（均方误差 MSE）
                if last_selected_frame_np is not None:
                    mse = np.mean((current_frame_np - last_selected_frame_np) ** 2)
                    # logger.debug(f"帧 {i} 与上一选中帧的 MSE: {mse}") # 可以取消注释来看差异值

                    # 如果差异够大，就选它！
                    if mse > similarity_threshold:
                        selected_frames.append(current_frame)
                        last_selected_frame_np = current_frame_np
                        # 检查是不是选够了
                        if len(selected_frames) >= max_frames:
                            # logger.debug(f"已选够 {max_frames} 帧，停止选择。")
                            break
                # 如果差异不大就跳过这一帧啦

            # --- 帧选择逻辑结束 ---

            # 如果选择后连一帧都没有（比如GIF只有一帧且后续处理失败？）或者原始GIF就没帧，也返回None
            if not selected_frames:
                logger.warning("处理后没有选中任何帧")
                return None

            # logger.debug(f"总帧数: {len(all_frames)}, 选中帧数: {len(selected_frames)}")

            # 获取选中的第一帧的尺寸（假设所有帧尺寸一致）
            frame_width, frame_height = selected_frames[0].size

            # 计算目标尺寸，保持宽高比
            target_height = 200  # 固定高度
            # 防止除以零
            if frame_height == 0:
                logger.error("帧高度为0，无法计算缩放尺寸")
                return None
            target_width = int((target_height / frame_height) * frame_width)
            # 宽度也不能是0
            if target_width == 0:
                logger.warning(f"计算出的目标宽度为0 (原始尺寸 {frame_width}x{frame_height})，调整为1")
                target_width = 1

            # 调整所有选中帧的大小
            resized_frames = [
                frame.resize((target_width, target_height), Image.Resampling.LANCZOS) for frame in selected_frames
            ]

            # 创建拼接图像
            total_width = target_width * len(resized_frames)
            # 防止总宽度为0
            if total_width == 0 and len(resized_frames) > 0:
                logger.warning("计算出的总宽度为0，但有选中帧，可能目标宽度太小")
                # 至少给点宽度吧
                total_width = len(resized_frames)
            elif total_width == 0:
                logger.error("计算出的总宽度为0且无选中帧")
                return None

            combined_image = Image.new("RGB", (total_width, target_height))

            # 水平拼接图像
            for idx, frame in enumerate(resized_frames):
                combined_image.paste(frame, (idx * target_width, 0))

            # 转换为base64
            buffer = io.BytesIO()
            combined_image.save(buffer, format="PNG")  # 保存为PNG
            result_base64 = base64.b64encode(buffer.getvalue()).decode("utf-8")

            return result_base64

        except MemoryError:
            logger.error("GIF转换失败: 内存不足，可能是GIF太大或帧数太多")
            return None  # 内存不够啦
        except Exception as e:
            logger.error(f"GIF转换失败: {str(e)}", exc_info=True)  # 记录详细错误信息
            return None  # 其他错误也返回None

    async def process_image(self, image_base64: str) -> Tuple[str, str]:
        """处理图片并返回图片ID和描述

        Args:
            image_base64: 图片的base64编码

        Returns:
            Tuple[str, str]: (图片ID, 描述)
        """
        try:
            # 生成图片ID
            # 计算图片哈希
            # 确保base64字符串只包含ASCII字符
            if isinstance(image_base64, str):
                image_base64 = image_base64.encode("ascii", errors="ignore").decode("ascii")
            image_bytes = base64.b64decode(image_base64)
            image_hash = hashlib.md5(image_bytes).hexdigest()

            # 检查图片是否已存在
            existing_image = Images.get_or_none(Images.emoji_hash == image_hash)

            if existing_image:
                # 检查是否缺少必要字段，如果缺少则创建新记录
                if (
                    not hasattr(existing_image, "image_id")
                    or not existing_image.image_id
                    or not hasattr(existing_image, "count")
                    or existing_image.count is None
                    or not hasattr(existing_image, "vlm_processed")
                    or existing_image.vlm_processed is None
                ):
                    logger.debug(f"图片记录缺少必要字段，补全旧记录: {image_hash}")
                    image_id = str(uuid.uuid4())
                else:
                    # print(f"图片已存在: {existing_image.image_id}")
                    # print(f"图片描述: {existing_image.description}")
                    # print(f"图片计数: {existing_image.count}")
                    # 更新计数
                    existing_image.count += 1
                    existing_image.save()
                    return existing_image.image_id, f"[picid:{existing_image.image_id}]"
            else:
                # print(f"图片不存在: {image_hash}")
                image_id = str(uuid.uuid4())

            # 保存新图片
            current_timestamp = time.time()
            image_dir = os.path.join(self.IMAGE_DIR, "images")
            os.makedirs(image_dir, exist_ok=True)
            filename = f"{image_id}.png"
            file_path = os.path.join(image_dir, filename)

            # 保存文件
            with open(file_path, "wb") as f:
                f.write(image_bytes)

            # 保存到数据库
            Images.create(
                image_id=image_id,
                emoji_hash=image_hash,
                path=file_path,
                type="image",
                timestamp=current_timestamp,
                vlm_processed=False,
                count=1,
            )

            # 启动异步VLM处理
            asyncio.create_task(self._process_image_with_vlm(image_id, image_base64))

            return image_id, f"[picid:{image_id}]"

        except Exception as e:
            logger.error(f"处理图片失败: {str(e)}")
            return "", "[图片]"

    async def _process_image_with_vlm(self, image_id: str, image_base64: str) -> None:
        """使用VLM处理图片并更新数据库

        Args:
            image_id: 图片ID
            image_base64: 图片的base64编码
        """
        try:
            # 计算图片哈希
            # 确保base64字符串只包含ASCII字符
            if isinstance(image_base64, str):
                image_base64 = image_base64.encode("ascii", errors="ignore").decode("ascii")
            image_bytes = base64.b64decode(image_base64)
            image_hash = hashlib.md5(image_bytes).hexdigest()

            # 先检查缓存的描述
            cached_description = self._get_description_from_db(image_hash, "image")
            if cached_description:
                logger.debug(f"VLM处理时发现缓存描述: {cached_description}")
                # 更新数据库
                image = Images.get(Images.image_id == image_id)
                image.description = cached_description
                image.vlm_processed = True
                image.save()
                return

            # 获取图片格式
            image_format = Image.open(io.BytesIO(image_bytes)).format.lower()

            # 构建prompt
            prompt = """请用中文描述这张图片的内容。如果有文字，请把文字描述概括出来，请留意其主题，直观感受，输出为一段平文本，最多30字，请注意不要分点，就输出一段文本"""

            # 获取VLM描述
            description, _ = await self._llm.generate_response_for_image(prompt, image_base64, image_format)

            if description is None:
                logger.warning("VLM未能生成图片描述")
                description = "无法生成描述"

            # 再次检查缓存，防止并发写入时重复生成
            cached_description = self._get_description_from_db(image_hash, "image")
            if cached_description:
                logger.warning(f"虽然生成了描述，但是找到缓存图片描述: {cached_description}")
                description = cached_description

            # 更新数据库
            image = Images.get(Images.image_id == image_id)
            image.description = description
            image.vlm_processed = True
            image.save()

            # 保存描述到ImageDescriptions表
            self._save_description_to_db(image_hash, description, "image")

        except Exception as e:
            logger.error(f"VLM处理图片失败: {str(e)}")


# 创建全局单例
image_manager = None


def get_image_manager() -> ImageManager:
    """获取全局图片管理器单例"""
    global image_manager
    if image_manager is None:
        image_manager = ImageManager()
    return image_manager


def image_path_to_base64(image_path: str) -> str:
    """将图片路径转换为base64编码
    Args:
        image_path: 图片文件路径
    Returns:
        str: base64编码的图片数据
    Raises:
        FileNotFoundError: 当图片文件不存在时
        IOError: 当读取图片文件失败时
    """
    if not os.path.exists(image_path):
        raise FileNotFoundError(f"图片文件不存在: {image_path}")

    with open(image_path, "rb") as f:
        image_data = f.read()
        if not image_data:
            raise IOError(f"读取图片文件失败: {image_path}")
        return base64.b64encode(image_data).decode("utf-8")<|MERGE_RESOLUTION|>--- conflicted
+++ resolved
@@ -116,13 +116,8 @@
                 if image_base64_processed is None:
                     logger.warning("GIF转换失败，无法获取描述")
                     return "[表情包(GIF处理失败)]"
-<<<<<<< HEAD
-                prompt = "这是一个动态图表情包，每一张图代表了动态图的某一帧，黑色背景代表透明，使用1-2个词描述一下表情包表达的情感和内容，简短一些，输出一段平文本"
+                prompt = "这是一个动态图表情包，每一张图代表了动态图的某一帧，黑色背景代表透明，使用1-2个词描述一下表情包表达的情感和内容，简短一些，输出一段平文本，不超过15个字"
                 description, _ = await self._llm.generate_response_for_image(prompt, image_base64_processed, "png")
-=======
-                prompt = "这是一个动态图表情包，每一张图代表了动态图的某一帧，黑色背景代表透明，使用1-2个词描述一下表情包表达的情感和内容，简短一些，输出一段平文本，不超过15个字"
-                description, _ = await self._llm.generate_response_for_image(prompt, image_base64_processed, "jpg")
->>>>>>> 81698751
             else:
                 prompt = "图片是一个表情包，请用使用1-2个词描述一下表情包所表达的情感和内容，简短一些，输出一段平文本，不超过15个字"
                 description, _ = await self._llm.generate_response_for_image(prompt, image_base64, image_format)
