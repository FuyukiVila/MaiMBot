import base64
import os
import time
import hashlib
from typing import Optional
from PIL import Image
import io
import numpy as np


from src.common.database.database import db
from src.common.database.database_model import Images, ImageDescriptions
from src.config.config import global_config
from src.llm_models.utils_model import LLMRequest

from src.common.logger import get_logger
from rich.traceback import install

install(extra_lines=3)

logger = get_logger("chat_image")


class ImageManager:
    _instance = None
    IMAGE_DIR = "data"  # 图像存储根目录

    def __new__(cls):
        if cls._instance is None:
            cls._instance = super().__new__(cls)
            cls._instance._initialized = False
        return cls._instance

    def __init__(self):
        if not self._initialized:
            self._ensure_image_dir()

            self._initialized = True
            self._llm = LLMRequest(model=global_config.model.vlm, temperature=0.4, max_tokens=300, request_type="image")

            try:
                db.connect(reuse_if_open=True)
                db.create_tables([Images, ImageDescriptions], safe=True)
            except Exception as e:
                logger.error(f"数据库连接或表创建失败: {e}")

            self._initialized = True

    def _ensure_image_dir(self):
        """确保图像存储目录存在"""
        os.makedirs(self.IMAGE_DIR, exist_ok=True)

    @staticmethod
    def _get_description_from_db(image_hash: str, description_type: str) -> Optional[str]:
        """从数据库获取图片描述

        Args:
            image_hash: 图片哈希值
            description_type: 描述类型 ('emoji' 或 'image')

        Returns:
            Optional[str]: 描述文本，如果不存在则返回None
        """
        try:
            record = ImageDescriptions.get_or_none(
                (ImageDescriptions.image_description_hash == image_hash) & (ImageDescriptions.type == description_type)
            )
            return record.description if record else None
        except Exception as e:
            logger.error(f"从数据库获取描述失败 (Peewee): {str(e)}")
            return None

    @staticmethod
    def _save_description_to_db(image_hash: str, description: str, description_type: str) -> None:
        """保存图片描述到数据库

        Args:
            image_hash: 图片哈希值
            description: 描述文本
            description_type: 描述类型 ('emoji' 或 'image')
        """
        try:
            current_timestamp = time.time()
            defaults = {"description": description, "timestamp": current_timestamp}
            desc_obj, created = ImageDescriptions.get_or_create(
                image_description_hash=image_hash, type=description_type, defaults=defaults
            )
            if not created:  # 如果记录已存在，则更新
                desc_obj.description = description
                desc_obj.timestamp = current_timestamp
                desc_obj.save()
        except Exception as e:
            logger.error(f"保存描述到数据库失败 (Peewee): {str(e)}")

    async def get_emoji_description(self, image_base64: str) -> str:
        """获取表情包描述，带查重和保存功能"""
        try:
            # 计算图片哈希
            image_bytes = base64.b64decode(image_base64)
            image_hash = hashlib.md5(image_bytes).hexdigest()
            image_format = Image.open(io.BytesIO(image_bytes)).format.lower()

            # 查询缓存的描述
            cached_description = self._get_description_from_db(image_hash, "emoji")
            if cached_description:
                return f"[表情包，含义看起来是：{cached_description}]"

            # 调用AI获取描述
            if image_format == "gif" or image_format == "GIF":
                image_base64_processed = self.transform_gif(image_base64)
                if image_base64_processed is None:
                    logger.warning("GIF转换失败，无法获取描述")
                    return "[表情包(GIF处理失败)]"
                prompt = "这是一个动态图表情包，每一张图代表了动态图的某一帧，黑色背景代表透明，使用1-2个词描述一下表情包表达的情感和内容，简短一些"
                description, _ = await self._llm.generate_response_for_image(prompt, image_base64_processed, "jpg")
            else:
                prompt = "这是一个表情包，请用使用几个词描述一下表情包所表达的情感和内容，简短一些"
                description, _ = await self._llm.generate_response_for_image(prompt, image_base64, image_format)

            if description is None:
                logger.warning("AI未能生成表情包描述")
                return "[表情包(描述生成失败)]"

            # 再次检查缓存，防止并发写入时重复生成
            cached_description = self._get_description_from_db(image_hash, "emoji")
            if cached_description:
                logger.warning(f"虽然生成了描述，但是找到缓存表情包描述: {cached_description}")
                return f"[表情包，含义看起来是：{cached_description}]"

            # 根据配置决定是否保存图片
            # if global_config.emoji.save_emoji:
            # 生成文件名和路径
            logger.debug(f"保存表情包: {image_hash}")
            current_timestamp = time.time()
            filename = f"{int(current_timestamp)}_{image_hash[:8]}.{image_format}"
            emoji_dir = os.path.join(self.IMAGE_DIR, "emoji")
            os.makedirs(emoji_dir, exist_ok=True)
            file_path = os.path.join(emoji_dir, filename)

            try:
                # 保存文件
                with open(file_path, "wb") as f:
                    f.write(image_bytes)

                # 保存到数据库 (Images表)
                try:
                    img_obj = Images.get((Images.emoji_hash == image_hash) & (Images.type == "emoji"))
                    img_obj.path = file_path
                    img_obj.description = description
                    img_obj.timestamp = current_timestamp
                    img_obj.save()
                except Images.DoesNotExist:
                    Images.create(
                        emoji_hash=image_hash,
                        path=file_path,
                        type="emoji",
                        description=description,
                        timestamp=current_timestamp,
                    )
                # logger.debug(f"保存表情包元数据: {file_path}")
            except Exception as e:
                logger.error(f"保存表情包文件或元数据失败: {str(e)}")

            # 保存描述到数据库 (ImageDescriptions表)
            self._save_description_to_db(image_hash, description, "emoji")

            return f"[表情包：{description}]"
        except Exception as e:
            logger.error(f"获取表情包描述失败: {str(e)}")
            return "[表情包]"

    async def get_image_description(self, image_base64: str) -> str:
        """获取普通图片描述，带查重和保存功能"""
        try:
            # 计算图片哈希
            image_bytes = base64.b64decode(image_base64)
            image_hash = hashlib.md5(image_bytes).hexdigest()
            image_format = Image.open(io.BytesIO(image_bytes)).format.lower()

            # 查询缓存的描述
            cached_description = self._get_description_from_db(image_hash, "image")
            if cached_description:
                logger.debug(f"图片描述缓存中 {cached_description}")
                return f"[图片：{cached_description}]"

            # 调用AI获取描述
            prompt = "请用中文描述这张图片的内容。如果有文字，请把文字都描述出来，请留意其主题，直观感受，输出为一段平文本，最多50字"
            description, _ = await self._llm.generate_response_for_image(prompt, image_base64, image_format)

            if description is None:
                logger.warning("AI未能生成图片描述")
                return "[图片(描述生成失败)]"

            # 再次检查缓存
            cached_description = self._get_description_from_db(image_hash, "image")
            if cached_description:
                logger.warning(f"虽然生成了描述，但是找到缓存图片描述 {cached_description}")
                return f"[图片：{cached_description}]"

            logger.debug(f"描述是{description}")

            # 根据配置决定是否保存图片

            # 生成文件名和路径
            current_timestamp = time.time()
            filename = f"{int(current_timestamp)}_{image_hash[:8]}.{image_format}"
            image_dir = os.path.join(self.IMAGE_DIR, "image")
            os.makedirs(image_dir, exist_ok=True)
            file_path = os.path.join(image_dir, filename)

            try:
                # 保存文件
                with open(file_path, "wb") as f:
                    f.write(image_bytes)

                # 保存到数据库 (Images表)
                try:
                    img_obj = Images.get((Images.emoji_hash == image_hash) & (Images.type == "image"))
                    img_obj.path = file_path
                    img_obj.description = description
                    img_obj.timestamp = current_timestamp
                    img_obj.save()
                except Images.DoesNotExist:
                    Images.create(
                        emoji_hash=image_hash,
                        path=file_path,
                        type="image",
                        description=description,
                        timestamp=current_timestamp,
                    )
<<<<<<< HEAD
                logger.info(f"保存图片元数据: {file_path}")
=======
                logger.debug(f"保存图片元数据: {file_path}")
>>>>>>> 44f79a6c
            except Exception as e:
                logger.error(f"保存图片文件或元数据失败: {str(e)}")

            # 保存描述到数据库 (ImageDescriptions表)
            self._save_description_to_db(image_hash, description, "image")

            return f"[图片：{description}]"
        except Exception as e:
            logger.error(f"获取图片描述失败: {str(e)}")
            return "[图片]"

    @staticmethod
    def transform_gif(gif_base64: str, similarity_threshold: float = 1000.0, max_frames: int = 15) -> Optional[str]:
        """将GIF转换为水平拼接的静态图像, 跳过相似的帧

        Args:
            gif_base64: GIF的base64编码字符串
            similarity_threshold: 判定帧相似的阈值 (MSE)，越小表示要求差异越大才算不同帧，默认1000.0
            max_frames: 最大抽取的帧数，默认15

        Returns:
            Optional[str]: 拼接后的JPG图像的base64编码字符串, 或者在失败时返回None
        """
        try:
            # 解码base64
            gif_data = base64.b64decode(gif_base64)
            gif = Image.open(io.BytesIO(gif_data))

            # 收集所有帧
            all_frames = []
            try:
                while True:
                    gif.seek(len(all_frames))
                    # 确保是RGB格式方便比较
                    frame = gif.convert("RGB")
                    all_frames.append(frame.copy())
            except EOFError:
                pass  # 读完啦

            if not all_frames:
                logger.warning("GIF中没有找到任何帧")
                return None  # 空的GIF直接返回None

            # --- 新的帧选择逻辑 ---
            selected_frames = []
            last_selected_frame_np = None

            for i, current_frame in enumerate(all_frames):
                current_frame_np = np.array(current_frame)

                # 第一帧总是要选的
                if i == 0:
                    selected_frames.append(current_frame)
                    last_selected_frame_np = current_frame_np
                    continue

                # 计算和上一张选中帧的差异（均方误差 MSE）
                if last_selected_frame_np is not None:
                    mse = np.mean((current_frame_np - last_selected_frame_np) ** 2)
<<<<<<< HEAD
                    # logger.info(f"帧 {i} 与上一选中帧的 MSE: {mse}") # 可以取消注释来看差异值
=======
                    # logger.debug(f"帧 {i} 与上一选中帧的 MSE: {mse}") # 可以取消注释来看差异值
>>>>>>> 44f79a6c

                    # 如果差异够大，就选它！
                    if mse > similarity_threshold:
                        selected_frames.append(current_frame)
                        last_selected_frame_np = current_frame_np
                        # 检查是不是选够了
                        if len(selected_frames) >= max_frames:
                            # logger.debug(f"已选够 {max_frames} 帧，停止选择。")
                            break
                # 如果差异不大就跳过这一帧啦

            # --- 帧选择逻辑结束 ---

            # 如果选择后连一帧都没有（比如GIF只有一帧且后续处理失败？）或者原始GIF就没帧，也返回None
            if not selected_frames:
                logger.warning("处理后没有选中任何帧")
                return None

            # logger.debug(f"总帧数: {len(all_frames)}, 选中帧数: {len(selected_frames)}")

            # 获取选中的第一帧的尺寸（假设所有帧尺寸一致）
            frame_width, frame_height = selected_frames[0].size

            # 计算目标尺寸，保持宽高比
            target_height = 200  # 固定高度
            # 防止除以零
            if frame_height == 0:
                logger.error("帧高度为0，无法计算缩放尺寸")
                return None
            target_width = int((target_height / frame_height) * frame_width)
            # 宽度也不能是0
            if target_width == 0:
                logger.warning(f"计算出的目标宽度为0 (原始尺寸 {frame_width}x{frame_height})，调整为1")
                target_width = 1

            # 调整所有选中帧的大小
            resized_frames = [
                frame.resize((target_width, target_height), Image.Resampling.LANCZOS) for frame in selected_frames
            ]

            # 创建拼接图像
            total_width = target_width * len(resized_frames)
            # 防止总宽度为0
            if total_width == 0 and len(resized_frames) > 0:
                logger.warning("计算出的总宽度为0，但有选中帧，可能目标宽度太小")
                # 至少给点宽度吧
                total_width = len(resized_frames)
            elif total_width == 0:
                logger.error("计算出的总宽度为0且无选中帧")
                return None

            combined_image = Image.new("RGB", (total_width, target_height))

            # 水平拼接图像
            for idx, frame in enumerate(resized_frames):
                combined_image.paste(frame, (idx * target_width, 0))

            # 转换为base64
            buffer = io.BytesIO()
            combined_image.save(buffer, format="JPEG", quality=85)  # 保存为JPEG
            result_base64 = base64.b64encode(buffer.getvalue()).decode("utf-8")

            return result_base64

        except MemoryError:
            logger.error("GIF转换失败: 内存不足，可能是GIF太大或帧数太多")
            return None  # 内存不够啦
        except Exception as e:
            logger.error(f"GIF转换失败: {str(e)}", exc_info=True)  # 记录详细错误信息
            return None  # 其他错误也返回None


# 创建全局单例
image_manager = None


def get_image_manager() -> ImageManager:
    """获取全局图片管理器单例"""
    global image_manager
    if image_manager is None:
        image_manager = ImageManager()
    return image_manager


def image_path_to_base64(image_path: str) -> str:
    """将图片路径转换为base64编码
    Args:
        image_path: 图片文件路径
    Returns:
        str: base64编码的图片数据
    Raises:
        FileNotFoundError: 当图片文件不存在时
        IOError: 当读取图片文件失败时
    """
    if not os.path.exists(image_path):
        raise FileNotFoundError(f"图片文件不存在: {image_path}")

    with open(image_path, "rb") as f:
        image_data = f.read()
        if not image_data:
            raise IOError(f"读取图片文件失败: {image_path}")
        return base64.b64encode(image_data).decode("utf-8")<|MERGE_RESOLUTION|>--- conflicted
+++ resolved
@@ -228,11 +228,7 @@
                         description=description,
                         timestamp=current_timestamp,
                     )
-<<<<<<< HEAD
-                logger.info(f"保存图片元数据: {file_path}")
-=======
                 logger.debug(f"保存图片元数据: {file_path}")
->>>>>>> 44f79a6c
             except Exception as e:
                 logger.error(f"保存图片文件或元数据失败: {str(e)}")
 
@@ -292,11 +288,7 @@
                 # 计算和上一张选中帧的差异（均方误差 MSE）
                 if last_selected_frame_np is not None:
                     mse = np.mean((current_frame_np - last_selected_frame_np) ** 2)
-<<<<<<< HEAD
-                    # logger.info(f"帧 {i} 与上一选中帧的 MSE: {mse}") # 可以取消注释来看差异值
-=======
                     # logger.debug(f"帧 {i} 与上一选中帧的 MSE: {mse}") # 可以取消注释来看差异值
->>>>>>> 44f79a6c
 
                     # 如果差异够大，就选它！
                     if mse > similarity_threshold:
