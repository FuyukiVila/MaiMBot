import time
import random
from typing import List, Dict, Optional, Any, Tuple
from src.common.logger_manager import get_logger
from src.llm_models.utils_model import LLMRequest
from src.config.config import global_config
from src.chat.utils.chat_message_builder import get_raw_msg_by_timestamp_random, build_anonymous_messages
from src.chat.utils.prompt_builder import Prompt, global_prompt_manager
import os
from src.chat.message_receive.chat_stream import chat_manager
import json


MAX_EXPRESSION_COUNT = 300

logger = get_logger("expressor")


def init_prompt() -> None:
    learn_style_prompt = """
{chat_str}

请从上面这段群聊中概括除了人名为"SELF"之外的人的语言风格
1. 只考虑文字，不要考虑表情包和图片
2. 不要涉及具体的人名，只考虑语言风格
3. 语言风格包含特殊内容和情感
4. 思考有没有特殊的梗，一并总结成语言风格
5. 例子仅供参考，请严格根据群聊内容总结!!!
注意：总结成如下格式的规律，总结的内容要详细，但具有概括性：
当"xxx"时，可以"xxx", xxx不超过10个字

例如：
当"表示十分惊叹"时，使用"我嘞个xxxx"
当"表示讽刺的赞同，不想讲道理"时，使用"对对对"
当"想说明某个观点，但懒得明说"，使用"懂的都懂"

注意不要总结你自己（SELF）的发言
现在请你概括
"""
    Prompt(learn_style_prompt, "learn_style_prompt")

    learn_grammar_prompt = """
{chat_str}

请从上面这段群聊中概括除了人名为"SELF"之外的人的语法和句法特点，只考虑纯文字，不要考虑表情包和图片
1.不要总结【图片】，【动画表情】，[图片]，[动画表情]，不总结 表情符号 at @ 回复 和[回复]
2.不要涉及具体的人名，只考虑语法和句法特点,
3.语法和句法特点要包括，句子长短（具体字数），有何种语病，如何拆分句子。
4. 例子仅供参考，请严格根据群聊内容总结!!!
总结成如下格式的规律，总结的内容要简洁，不浮夸：
当"xxx"时，可以"xxx"

例如：
当"表达观点较复杂"时，使用"省略主语(3-6个字)"的句法
当"不用详细说明的一般表达"时，使用"非常简洁的句子"的句法
当"需要单纯简单的确认"时，使用"单字或几个字的肯定(1-2个字)"的句法

注意不要总结你自己（SELF）的发言
现在请你概括
"""
    Prompt(learn_grammar_prompt, "learn_grammar_prompt")


class ExpressionLearner:
    def __init__(self) -> None:
        # TODO: API-Adapter修改标记
        self.express_learn_model: LLMRequest = LLMRequest(
            model=global_config.model.focus_expressor,
            temperature=0.1,
            max_tokens=256,
            request_type="expressor.learner",
        )

    async def get_expression_by_chat_id(self, chat_id: str) -> Tuple[List[Dict[str, str]], List[Dict[str, str]]]:
        """
        读取/data/expression/learnt/{chat_id}/expressions.json和/data/expression/personality/expressions.json
        返回(learnt_expressions, personality_expressions)
        """
        learnt_style_file = os.path.join("data", "expression", "learnt_style", str(chat_id), "expressions.json")
        learnt_grammar_file = os.path.join("data", "expression", "learnt_grammar", str(chat_id), "expressions.json")
        personality_file = os.path.join("data", "expression", "personality", "expressions.json")
        learnt_style_expressions = []
        learnt_grammar_expressions = []
        personality_expressions = []
        if os.path.exists(learnt_style_file):
            with open(learnt_style_file, "r", encoding="utf-8") as f:
                learnt_style_expressions = json.load(f)
        if os.path.exists(learnt_grammar_file):
            with open(learnt_grammar_file, "r", encoding="utf-8") as f:
                learnt_grammar_expressions = json.load(f)
        if os.path.exists(personality_file):
            with open(personality_file, "r", encoding="utf-8") as f:
                personality_expressions = json.load(f)
        return learnt_style_expressions, learnt_grammar_expressions, personality_expressions

    def is_similar(self, s1: str, s2: str) -> bool:
        """
        判断两个字符串是否相似（只考虑长度大于5且有80%以上重合，不考虑子串）
        """
        if not s1 or not s2:
            return False
        min_len = min(len(s1), len(s2))
        if min_len < 5:
            return False
        same = sum(1 for a, b in zip(s1, s2) if a == b)
        return same / min_len > 0.8

    async def learn_and_store_expression(self) -> List[Tuple[str, str, str]]:
        """
        学习并存储表达方式，分别学习语言风格和句法特点
        """
        learnt_style: Optional[List[Tuple[str, str, str]]] = await self.learn_and_store(type="style", num=15)
        if not learnt_style:
            return []

        learnt_grammar: Optional[List[Tuple[str, str, str]]] = await self.learn_and_store(type="grammar", num=15)
        if not learnt_grammar:
            return []

        return learnt_style, learnt_grammar

    async def learn_and_store(self, type: str, num: int = 10) -> List[Tuple[str, str, str]]:
        """
        选择从当前到最近1小时内的随机num条消息，然后学习这些消息的表达方式
        type: "style" or "grammar"
        """
        if type == "style":
            type_str = "语言风格"
        elif type == "grammar":
            type_str = "句法特点"
        else:
            raise ValueError(f"Invalid type: {type}")
        # logger.info(f"开始学习{type_str}...")
<<<<<<< HEAD
        result = await self.learn_expression(type, num)
        if result is None:
            logger.info(f"学习{type_str}失败或没有获取到消息")
            return [] # 如果学习失败或没有消息，返回空列表
        learnt_expressions, chat_id = result
=======
        res = await self.learn_expression(type, num)

        if res is None:
            return []
        learnt_expressions, chat_id = res
>>>>>>> b3ce70e1

        chat_stream = chat_manager.get_stream(chat_id)
        if chat_stream.group_info:
            group_name = chat_stream.group_info.group_name
        else:
            group_name = f"{chat_stream.user_info.user_nickname}的私聊"
        learnt_expressions_str = ""
        for _chat_id, situation, style in learnt_expressions:
            learnt_expressions_str += f"{situation}->{style}\n"
        logger.info(f"在 {group_name} 学习到{type_str}:\n{learnt_expressions_str}")
        # learnt_expressions: List[(chat_id, situation, style)]

        if not learnt_expressions:
            logger.info(f"没有学习到{type_str}")
            return []

        # 按chat_id分组
        chat_dict: Dict[str, List[Dict[str, str]]] = {}
        for chat_id, situation, style in learnt_expressions:
            if chat_id not in chat_dict:
                chat_dict[chat_id] = []
            chat_dict[chat_id].append({"situation": situation, "style": style})
        # 存储到/data/expression/对应chat_id/expressions.json
        for chat_id, expr_list in chat_dict.items():
            dir_path = os.path.join("data", "expression", f"learnt_{type}", str(chat_id))
            os.makedirs(dir_path, exist_ok=True)
            file_path = os.path.join(dir_path, "expressions.json")
            # 若已存在，先读出合并
            if os.path.exists(file_path):
                old_data: List[Dict[str, str, str]] = []
                try:
                    with open(file_path, "r", encoding="utf-8") as f:
                        old_data = json.load(f)
                except Exception:
                    old_data = []
            else:
                old_data = []
            # 超过最大数量时，20%概率移除count=1的项
            if len(old_data) >= MAX_EXPRESSION_COUNT:
                new_old_data = []
                for item in old_data:
                    if item.get("count", 1) == 1 and random.random() < 0.2:
                        continue  # 20%概率移除
                    new_old_data.append(item)
                old_data = new_old_data
            # 合并逻辑
            for new_expr in expr_list:
                found = False
                for old_expr in old_data:
                    if self.is_similar(new_expr["situation"], old_expr.get("situation", "")) and self.is_similar(
                        new_expr["style"], old_expr.get("style", "")
                    ):
                        found = True
                        # 50%概率替换
                        if random.random() < 0.5:
                            old_expr["situation"] = new_expr["situation"]
                            old_expr["style"] = new_expr["style"]
                        old_expr["count"] = old_expr.get("count", 1) + 1
                        break
                if not found:
                    new_expr["count"] = 1
                    old_data.append(new_expr)
            with open(file_path, "w", encoding="utf-8") as f:
                json.dump(old_data, f, ensure_ascii=False, indent=2)
        return learnt_expressions

    async def learn_expression(self, type: str, num: int = 10) -> Optional[Tuple[List[Tuple[str, str, str]], str]]:
        """选择从当前到最近1小时内的随机num条消息，然后学习这些消息的表达方式

        Args:
            type: "style" or "grammar"
        """
        if type == "style":
            type_str = "语言风格"
            prompt = "learn_style_prompt"
        elif type == "grammar":
            type_str = "句法特点"
            prompt = "learn_grammar_prompt"
        else:
            raise ValueError(f"Invalid type: {type}")

        current_time = time.time()
        random_msg: Optional[List[Dict[str, Any]]] = get_raw_msg_by_timestamp_random(
            current_time - 3600 * 24, current_time, limit=num
        )
        # print(random_msg)
        if not random_msg or random_msg == []:
            return None
        # 转化成str
        chat_id: str = random_msg[0]["chat_id"]
        # random_msg_str: str = build_readable_messages(random_msg, timestamp_mode="normal")
        random_msg_str: str = await build_anonymous_messages(random_msg)
        # print(f"random_msg_str:{random_msg_str}")

        prompt: str = await global_prompt_manager.format_prompt(
            prompt,
            chat_str=random_msg_str,
        )

        logger.debug(f"学习{type_str}的prompt: {prompt}")

        try:
            response, _ = await self.express_learn_model.generate_response_async(prompt)
        except Exception as e:
            logger.error(f"学习{type_str}失败: {e}")
            return None

        logger.debug(f"学习{type_str}的response: {response}")

        expressions: List[Tuple[str, str, str]] = self.parse_expression_response(response, chat_id)

        return expressions, chat_id

    def parse_expression_response(self, response: str, chat_id: str) -> List[Tuple[str, str, str]]:
        """
        解析LLM返回的表达风格总结，每一行提取"当"和"使用"之间的内容，存储为(situation, style)元组
        """
        expressions: List[Tuple[str, str, str]] = []
        for line in response.splitlines():
            line = line.strip()
            if not line:
                continue
            # 查找"当"和下一个引号
            idx_when = line.find('当"')
            if idx_when == -1:
                continue
            idx_quote1 = idx_when + 1
            idx_quote2 = line.find('"', idx_quote1 + 1)
            if idx_quote2 == -1:
                continue
            situation = line[idx_quote1 + 1 : idx_quote2]
            # 查找"使用"
            idx_use = line.find('使用"', idx_quote2)
            if idx_use == -1:
                continue
            idx_quote3 = idx_use + 2
            idx_quote4 = line.find('"', idx_quote3 + 1)
            if idx_quote4 == -1:
                continue
            style = line[idx_quote3 + 1 : idx_quote4]
            expressions.append((chat_id, situation, style))
        return expressions


init_prompt()

expression_learner = ExpressionLearner()<|MERGE_RESOLUTION|>--- conflicted
+++ resolved
@@ -131,19 +131,11 @@
         else:
             raise ValueError(f"Invalid type: {type}")
         # logger.info(f"开始学习{type_str}...")
-<<<<<<< HEAD
-        result = await self.learn_expression(type, num)
-        if result is None:
-            logger.info(f"学习{type_str}失败或没有获取到消息")
-            return [] # 如果学习失败或没有消息，返回空列表
-        learnt_expressions, chat_id = result
-=======
         res = await self.learn_expression(type, num)
 
         if res is None:
             return []
         learnt_expressions, chat_id = res
->>>>>>> b3ce70e1
 
         chat_stream = chat_manager.get_stream(chat_id)
         if chat_stream.group_info:
