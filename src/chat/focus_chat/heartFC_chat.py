import asyncio
import contextlib
import time
import traceback
from collections import deque
from typing import List, Optional, Dict, Any, Deque, Callable, Awaitable
from src.chat.message_receive.chat_stream import get_chat_manager
from rich.traceback import install
from src.chat.utils.prompt_builder import global_prompt_manager
from src.common.logger import get_logger
from src.chat.utils.timer_calculator import Timer
from src.chat.heart_flow.observation.observation import Observation
from src.chat.focus_chat.heartFC_Cycleinfo import CycleDetail
from src.chat.focus_chat.info.info_base import InfoBase
from src.chat.focus_chat.info_processors.chattinginfo_processor import ChattingInfoProcessor
from src.chat.focus_chat.info_processors.relationship_processor import PersonImpressionpProcessor
from src.chat.focus_chat.info_processors.working_memory_processor import WorkingMemoryProcessor
from src.chat.heart_flow.observation.hfcloop_observation import HFCloopObservation
from src.chat.heart_flow.observation.working_observation import WorkingMemoryObservation
from src.chat.heart_flow.observation.chatting_observation import ChattingObservation
from src.chat.heart_flow.observation.structure_observation import StructureObservation
from src.chat.heart_flow.observation.actions_observation import ActionObservation
from src.chat.focus_chat.info_processors.tool_processor import ToolProcessor
from src.chat.focus_chat.memory_activator import MemoryActivator
from src.chat.focus_chat.info_processors.base_processor import BaseProcessor
from src.chat.focus_chat.info_processors.expression_selector_processor import ExpressionSelectorProcessor
from src.chat.focus_chat.planners.planner_factory import PlannerFactory
from src.chat.focus_chat.planners.modify_actions import ActionModifier
from src.chat.focus_chat.planners.action_manager import ActionManager
from src.config.config import global_config

install(extra_lines=3)

# 超时常量配置
MEMORY_ACTIVATION_TIMEOUT = 5.0  # 记忆激活任务超时时限（秒）
ACTION_MODIFICATION_TIMEOUT = 15.0  # 动作修改任务超时时限（秒）

# 定义观察器映射：键是观察器名称，值是 (观察器类, 初始化参数)
OBSERVATION_CLASSES = {
    "ChattingObservation": (ChattingObservation, "chat_id"),
    "WorkingMemoryObservation": (WorkingMemoryObservation, "observe_id"),
    "HFCloopObservation": (HFCloopObservation, "observe_id"),
    "StructureObservation": (StructureObservation, "observe_id"),
}

# 定义处理器映射：键是处理器名称，值是 (处理器类, 可选的配置键名)
PROCESSOR_CLASSES = {
    "ChattingInfoProcessor": (ChattingInfoProcessor, None),
    "ToolProcessor": (ToolProcessor, "tool_use_processor"),
    "WorkingMemoryProcessor": (WorkingMemoryProcessor, "working_memory_processor"),
    "PersonImpressionpProcessor": (PersonImpressionpProcessor, "person_impression_processor"),
    "ExpressionSelectorProcessor": (ExpressionSelectorProcessor, "expression_selector_processor"),
}

logger = get_logger("hfc")  # Logger Name Changed


async def _handle_cycle_delay(action_taken_this_cycle: bool, cycle_start_time: float, log_prefix: str):
    """处理循环延迟"""
    cycle_duration = time.monotonic() - cycle_start_time

    try:
        sleep_duration = 0.0
        if not action_taken_this_cycle and cycle_duration < 1:
            sleep_duration = 1 - cycle_duration
        elif cycle_duration < 0.2:
            sleep_duration = 0.2

        if sleep_duration > 0:
            await asyncio.sleep(sleep_duration)

    except asyncio.CancelledError:
        logger.info(f"{log_prefix} Sleep interrupted, loop likely cancelling.")
        raise


class HeartFChatting:
    """
    管理一个连续的Focus Chat循环
    用于在特定聊天流中生成回复。
    其生命周期现在由其关联的 SubHeartflow 的 FOCUSED 状态控制。
    """

    def __init__(
        self,
        chat_id: str,
        on_stop_focus_chat: Optional[Callable[[], Awaitable[None]]] = None,
    ):
        """
        HeartFChatting 初始化函数

        参数:
            chat_id: 聊天流唯一标识符(如stream_id)
            on_stop_focus_chat: 当收到stop_focus_chat命令时调用的回调函数
        """
        # 基础属性
        self.stream_id: str = chat_id  # 聊天流ID
        self.chat_stream = get_chat_manager().get_stream(self.stream_id)
        self.log_prefix = f"[{get_chat_manager().get_stream_name(self.stream_id) or self.stream_id}]"

        self.memory_activator = MemoryActivator()

        # 初始化观察器
        self.observations: List[Observation] = []
        self._register_observations()

        # 根据配置文件和默认规则确定启用的处理器
        config_processor_settings = global_config.focus_chat_processor
        self.enabled_processor_names = []

        for proc_name, (_proc_class, config_key) in PROCESSOR_CLASSES.items():
            # 对于关系处理器，需要同时检查两个配置项
            if proc_name == "PersonImpressionpProcessor":
                if global_config.relationship.enable_relationship and getattr(
                    config_processor_settings, config_key, True
                ):
                    self.enabled_processor_names.append(proc_name)
            else:
                # 其他处理器的原有逻辑
                if not config_key or getattr(config_processor_settings, config_key, True):
                    self.enabled_processor_names.append(proc_name)

        # logger.info(f"{self.log_prefix} 将启用的处理器: {self.enabled_processor_names}")

        self.processors: List[BaseProcessor] = []
        self._register_default_processors()

        self.action_manager = ActionManager()
        self.action_planner = PlannerFactory.create_planner(
            log_prefix=self.log_prefix, action_manager=self.action_manager
        )
        self.action_modifier = ActionModifier(action_manager=self.action_manager)
        self.action_observation = ActionObservation(observe_id=self.stream_id)
        self.action_observation.set_action_manager(self.action_manager)

        self._processing_lock = asyncio.Lock()

        # 循环控制内部状态
        self._loop_active: bool = False  # 循环是否正在运行
        self._loop_task: Optional[asyncio.Task] = None  # 主循环任务

        # 添加循环信息管理相关的属性
        self._cycle_counter = 0
        self._cycle_history: Deque[CycleDetail] = deque(maxlen=10)  # 保留最近10个循环的信息
        self._current_cycle_detail: Optional[CycleDetail] = None
        self._shutting_down: bool = False  # 关闭标志位

        # 存储回调函数
        self.on_stop_focus_chat = on_stop_focus_chat

    def _register_observations(self):
        """注册所有观察器"""
        self.observations = []  # 清空已有的

        for name, (observation_class, param_name) in OBSERVATION_CLASSES.items():
            try:
                # 检查是否需要跳过WorkingMemoryObservation
                if name == "WorkingMemoryObservation":
                    # 如果工作记忆处理器被禁用，则跳过WorkingMemoryObservation
                    if not global_config.focus_chat_processor.working_memory_processor:
                        logger.debug(f"{self.log_prefix} 工作记忆处理器已禁用，跳过注册观察器 {name}")
                        continue

                # 根据参数名使用正确的参数
                kwargs = {param_name: self.stream_id}
                observation = observation_class(**kwargs)
                self.observations.append(observation)
                logger.debug(f"{self.log_prefix} 注册观察器 {name}")
            except Exception as e:
                logger.error(f"{self.log_prefix} 观察器 {name} 构造失败: {e}")

        if self.observations:
            logger.info(f"{self.log_prefix} 已注册观察器: {[o.__class__.__name__ for o in self.observations]}")
        else:
            logger.warning(f"{self.log_prefix} 没有注册任何观察器")

    def _register_default_processors(self):
        """根据 self.enabled_processor_names 注册信息处理器"""
        self.processors = []  # 清空已有的

        for name in self.enabled_processor_names:  # 'name' is "ChattingInfoProcessor", etc.
            processor_info = PROCESSOR_CLASSES.get(name)  # processor_info is (ProcessorClass, config_key)
            if processor_info:
                processor_actual_class = processor_info[0]  # 获取实际的类定义
                # 根据处理器类名判断是否需要 subheartflow_id
                if name in [
                    "ToolProcessor",
                    "WorkingMemoryProcessor",
                    "PersonImpressionpProcessor",
                    "ExpressionSelectorProcessor",
                ]:
                    self.processors.append(processor_actual_class(subheartflow_id=self.stream_id))
                elif name == "ChattingInfoProcessor":
                    self.processors.append(processor_actual_class())
                else:
                    # 对于PROCESSOR_CLASSES中定义但此处未明确处理构造的处理器
                    # (例如, 新增了一个处理器到PROCESSOR_CLASSES, 它不需要id, 也不叫ChattingInfoProcessor)
                    try:
                        self.processors.append(processor_actual_class())  # 尝试无参构造
                        logger.debug(f"{self.log_prefix} 注册处理器 {name} (尝试无参构造).")
                    except TypeError:
                        logger.error(
                            f"{self.log_prefix} 处理器 {name} 构造失败。它可能需要参数（如 subheartflow_id）但未在注册逻辑中明确处理。"
                        )
            else:
                # 这理论上不应该发生，因为 enabled_processor_names 是从 PROCESSOR_CLASSES 的键生成的
                logger.warning(
                    f"{self.log_prefix} 在 PROCESSOR_CLASSES 中未找到名为 '{name}' 的处理器定义，将跳过注册。"
                )

        if self.processors:
            logger.info(f"{self.log_prefix} 已注册处理器: {[p.__class__.__name__ for p in self.processors]}")
        else:
            logger.warning(f"{self.log_prefix} 没有注册任何处理器。这可能是由于配置错误或所有处理器都被禁用了。")

    async def start(self):
        """检查是否需要启动主循环，如果未激活则启动。"""
        logger.debug(f"{self.log_prefix} 开始启动 HeartFChatting")

        # 如果循环已经激活，直接返回
        if self._loop_active:
            logger.debug(f"{self.log_prefix} HeartFChatting 已激活，无需重复启动")
            return

        try:
            # 标记为活动状态，防止重复启动
            self._loop_active = True

            # 检查是否已有任务在运行（理论上不应该，因为 _loop_active=False）
            if self._loop_task and not self._loop_task.done():
                logger.warning(f"{self.log_prefix} 发现之前的循环任务仍在运行（不符合预期）。取消旧任务。")
                self._loop_task.cancel()
                try:
                    # 等待旧任务确实被取消
                    await asyncio.wait_for(self._loop_task, timeout=5.0)
                except (asyncio.CancelledError, asyncio.TimeoutError):
                    pass  # 忽略取消或超时错误
                except Exception as e:
                    logger.warning(f"{self.log_prefix} 等待旧任务取消时出错: {e}")
                self._loop_task = None  # 清理旧任务引用

            logger.debug(f"{self.log_prefix} 创建新的 HeartFChatting 主循环任务")
            self._loop_task = asyncio.create_task(self._run_focus_chat())
            self._loop_task.add_done_callback(self._handle_loop_completion)
            logger.debug(f"{self.log_prefix} HeartFChatting 启动完成")

        except Exception as e:
            # 启动失败时重置状态
            self._loop_active = False
            self._loop_task = None
            logger.error(f"{self.log_prefix} HeartFChatting 启动失败: {e}")
            raise

    def _handle_loop_completion(self, task: asyncio.Task):
        """当 _hfc_loop 任务完成时执行的回调。"""
        try:
            exception = task.exception()
            if exception:
                logger.error(f"{self.log_prefix} HeartFChatting: 脱离了聊天(异常): {exception}")
                logger.error(traceback.format_exc())  # Log full traceback for exceptions
            else:
                logger.info(f"{self.log_prefix} HeartFChatting: 脱离了聊天 (外部停止)")
        except asyncio.CancelledError:
            logger.info(f"{self.log_prefix} HeartFChatting: 脱离了聊天(任务取消)")
        finally:
            self._loop_active = False
            self._loop_task = None
            if self._processing_lock.locked():
                logger.warning(f"{self.log_prefix} HeartFChatting: 处理锁在循环结束时仍被锁定，强制释放。")
                self._processing_lock.release()

    async def _run_focus_chat(self):
        """主循环，持续进行计划并可能回复消息，直到被外部取消。"""
        try:
            while True:  # 主循环
                logger.debug(f"{self.log_prefix} 开始第{self._cycle_counter}次循环")

                # 检查关闭标志
                if self._shutting_down:
                    logger.info(f"{self.log_prefix} 检测到关闭标志，退出 Focus Chat 循环。")
                    break

                # 创建新的循环信息
                self._cycle_counter += 1
                self._current_cycle_detail = CycleDetail(self._cycle_counter)
                self._current_cycle_detail.prefix = self.log_prefix

                # 初始化周期状态
                cycle_timers = {}
                loop_cycle_start_time = time.monotonic()

                # 执行规划和处理阶段
                try:
                    async with self._get_cycle_context():
                        thinking_id = "tid" + str(round(time.time(), 2))
                        self._current_cycle_detail.set_thinking_id(thinking_id)

                        # 使用异步上下文管理器处理消息
                        try:
                            async with global_prompt_manager.async_message_scope(
                                self.chat_stream.context.get_template_name()
                            ):
                                # 在上下文内部检查关闭状态
                                if self._shutting_down:
                                    logger.info(f"{self.log_prefix} 在处理上下文中检测到关闭信号，退出")
                                    break

                                logger.debug(f"模板 {self.chat_stream.context.get_template_name()}")
                                loop_info = await self._observe_process_plan_action_loop(cycle_timers, thinking_id)

                                if loop_info["loop_action_info"]["command"] == "stop_focus_chat":
                                    logger.info(f"{self.log_prefix} 麦麦决定停止专注聊天")
                                    # 如果设置了回调函数，则调用它
                                    if self.on_stop_focus_chat:
                                        try:
                                            await self.on_stop_focus_chat()
                                            logger.info(f"{self.log_prefix} 成功调用回调函数处理停止专注聊天")
                                        except Exception as e:
                                            logger.error(f"{self.log_prefix} 调用停止专注聊天回调函数时出错: {e}")
                                            logger.error(traceback.format_exc())
                                    break

                        except asyncio.CancelledError:
                            logger.info(f"{self.log_prefix} 处理上下文时任务被取消")
                            break
                        except Exception as e:
                            logger.error(f"{self.log_prefix} 处理上下文时出错: {e}")
                            # 为当前循环设置错误状态，防止后续重复报错
                            error_loop_info = {
                                "loop_observation_info": {},
                                "loop_processor_info": {},
                                "loop_plan_info": {
                                    "action_result": {
                                        "action_type": "error",
                                        "action_data": {},
                                        "reasoning": f"上下文处理失败: {e}",
                                    },
                                    "observed_messages": "",
                                },
                                "loop_action_info": {
                                    "action_taken": False,
                                    "reply_text": "",
                                    "command": "",
                                    "taken_time": time.time(),
                                },
                            }
                            self._current_cycle_detail.set_loop_info(error_loop_info)
                            self._current_cycle_detail.complete_cycle()

                            # 上下文处理失败，跳过当前循环
                            await asyncio.sleep(1)
                            continue

                        self._current_cycle_detail.set_loop_info(loop_info)

                        # 从observations列表中获取HFCloopObservation
                        hfcloop_observation = next(
                            (obs for obs in self.observations if isinstance(obs, HFCloopObservation)), None
                        )
                        if hfcloop_observation:
                            hfcloop_observation.add_loop_info(self._current_cycle_detail)
                        else:
                            logger.warning(f"{self.log_prefix} 未找到HFCloopObservation实例")

                        self._current_cycle_detail.timers = cycle_timers

                        # 防止循环过快消耗资源
                        await _handle_cycle_delay(
                            loop_info["loop_action_info"]["action_taken"], loop_cycle_start_time, self.log_prefix
                        )

                    # 完成当前循环并保存历史
                    self._current_cycle_detail.complete_cycle()
                    self._cycle_history.append(self._current_cycle_detail)

                    # 记录循环信息和计时器结果
                    timer_strings = []
                    for name, elapsed in cycle_timers.items():
                        formatted_time = f"{elapsed * 1000:.2f}毫秒" if elapsed < 1 else f"{elapsed:.2f}秒"
                        timer_strings.append(f"{name}: {formatted_time}")

                    # 新增：输出每个处理器的耗时
                    processor_time_costs = self._current_cycle_detail.loop_processor_info.get(
                        "processor_time_costs", {}
                    )
                    processor_time_strings = []
                    for pname, ptime in processor_time_costs.items():
                        formatted_ptime = f"{ptime * 1000:.2f}毫秒" if ptime < 1 else f"{ptime:.2f}秒"
                        processor_time_strings.append(f"{pname}: {formatted_ptime}")
                    processor_time_log = (
                        ("\n各处理器耗时: " + "; ".join(processor_time_strings)) if processor_time_strings else ""
                    )

                    logger.info(
                        f"{self.log_prefix} 第{self._current_cycle_detail.cycle_id}次思考,"
                        f"耗时: {self._current_cycle_detail.end_time - self._current_cycle_detail.start_time:.1f}秒, "
                        f"动作: {self._current_cycle_detail.loop_plan_info.get('action_result', {}).get('action_type', '未知动作')}"
                        + (f"\n详情: {'; '.join(timer_strings)}" if timer_strings else "")
                        + processor_time_log
                    )

                    await asyncio.sleep(global_config.focus_chat.think_interval)

                except asyncio.CancelledError:
                    logger.info(f"{self.log_prefix} 循环处理时任务被取消")
                    break
                except Exception as e:
                    logger.error(f"{self.log_prefix} 循环处理时出错: {e}")
                    logger.error(traceback.format_exc())

                    # 如果_current_cycle_detail存在但未完成，为其设置错误状态
                    if self._current_cycle_detail and not hasattr(self._current_cycle_detail, "end_time"):
                        error_loop_info = {
                            "loop_observation_info": {},
                            "loop_processor_info": {},
                            "loop_plan_info": {
                                "action_result": {
                                    "action_type": "error",
                                    "action_data": {},
                                    "reasoning": f"循环处理失败: {e}",
                                },
                                "observed_messages": "",
                            },
                            "loop_action_info": {
                                "action_taken": False,
                                "reply_text": "",
                                "command": "",
                                "taken_time": time.time(),
                            },
                        }
                        try:
                            self._current_cycle_detail.set_loop_info(error_loop_info)
                            self._current_cycle_detail.complete_cycle()
                        except Exception as inner_e:
                            logger.error(f"{self.log_prefix} 设置错误状态时出错: {inner_e}")

                    await asyncio.sleep(1)  # 出错后等待一秒再继续

        except asyncio.CancelledError:
            # 设置了关闭标志位后被取消是正常流程
            if not self._shutting_down:
                logger.warning(f"{self.log_prefix} 麦麦Focus聊天模式意外被取消")
            else:
                logger.info(f"{self.log_prefix} 麦麦已离开Focus聊天模式")
        except Exception as e:
            logger.error(f"{self.log_prefix} 麦麦Focus聊天模式意外错误: {e}")
            print(traceback.format_exc())

    @contextlib.asynccontextmanager
    async def _get_cycle_context(self):
        """
        循环周期的上下文管理器

        用于确保资源的正确获取和释放：
        1. 获取处理锁
        2. 执行操作
        3. 释放锁
        """
        acquired = False
        try:
            await self._processing_lock.acquire()
            acquired = True
            yield acquired
        finally:
            if acquired and self._processing_lock.locked():
                self._processing_lock.release()

    async def _process_processors(self, observations: List[Observation]) -> tuple[List[InfoBase], Dict[str, float]]:
        # 记录并行任务开始时间
        parallel_start_time = time.time()
        logger.debug(f"{self.log_prefix} 开始信息处理器并行任务")

        processor_tasks = []
        task_to_name_map = {}
        processor_time_costs = {}  # 新增: 记录每个处理器耗时

        for processor in self.processors:
            processor_name = processor.__class__.log_prefix

            async def run_with_timeout(proc=processor):
                return await asyncio.wait_for(
                    proc.process_info(observations=observations),
                    timeout=global_config.focus_chat.processor_max_time,
                )

            task = asyncio.create_task(run_with_timeout())
            processor_tasks.append(task)
            task_to_name_map[task] = processor_name
            logger.debug(f"{self.log_prefix} 启动处理器任务: {processor_name}")

        pending_tasks = set(processor_tasks)
        all_plan_info: List[InfoBase] = []

        while pending_tasks:
            done, pending_tasks = await asyncio.wait(pending_tasks, return_when=asyncio.FIRST_COMPLETED)

            for task in done:
                processor_name = task_to_name_map[task]
                task_completed_time = time.time()
                duration_since_parallel_start = task_completed_time - parallel_start_time

                try:
                    result_list = await task
                    logger.info(f"{self.log_prefix} 处理器 {processor_name} 已完成!")
                    if result_list is not None:
                        all_plan_info.extend(result_list)
                    else:
                        logger.warning(f"{self.log_prefix} 处理器 {processor_name} 返回了 None")
                    # 记录耗时
                    processor_time_costs[processor_name] = duration_since_parallel_start
                except asyncio.TimeoutError:
                    logger.info(
                        f"{self.log_prefix} 处理器 {processor_name} 超时（>{global_config.focus_chat.processor_max_time}s），已跳过"
                    )
                    processor_time_costs[processor_name] = global_config.focus_chat.processor_max_time
                except Exception as e:
                    logger.error(
                        f"{self.log_prefix} 处理器 {processor_name} 执行失败，耗时 (自并行开始): {duration_since_parallel_start:.2f}秒. 错误: {e}",
                        exc_info=True,
                    )
                    traceback.print_exc()
                    processor_time_costs[processor_name] = duration_since_parallel_start

            if pending_tasks:
                current_progress_time = time.time()
                elapsed_for_log = current_progress_time - parallel_start_time
                pending_names_for_log = [task_to_name_map[t] for t in pending_tasks]
                logger.info(
                    f"{self.log_prefix} 信息处理已进行 {elapsed_for_log:.2f}秒，待完成任务: {', '.join(pending_names_for_log)}"
                )

        # 所有任务完成后的最终日志
        parallel_end_time = time.time()
        total_duration = parallel_end_time - parallel_start_time
        logger.info(f"{self.log_prefix} 所有处理器任务全部完成，总耗时: {total_duration:.2f}秒")
        # logger.debug(f"{self.log_prefix} 所有信息处理器处理后的信息: {all_plan_info}")

        return all_plan_info, processor_time_costs

    async def _observe_process_plan_action_loop(self, cycle_timers: dict, thinking_id: str) -> dict:
        try:
            loop_start_time = time.time()
            with Timer("观察", cycle_timers):
                # 执行所有观察器的观察
                for observation in self.observations:
                    await observation.observe()

                loop_observation_info = {
                    "observations": self.observations,
                }

            # 根据配置决定是否并行执行调整动作、回忆和处理器阶段

            # 并行执行调整动作、回忆和处理器阶段
            with Timer("并行调整动作、处理", cycle_timers):
                # 创建并行任务
                async def modify_actions_task():
                    # 调用完整的动作修改流程
                    await self.action_modifier.modify_actions(
                        observations=self.observations,
                    )

                    await self.action_observation.observe()
                    self.observations.append(self.action_observation)
                    return True

                # 创建三个并行任务，为LLM调用添加超时保护
                action_modify_task = asyncio.create_task(
                    asyncio.wait_for(modify_actions_task(), timeout=ACTION_MODIFICATION_TIMEOUT)
                )
                memory_task = asyncio.create_task(
                    asyncio.wait_for(
                        self.memory_activator.activate_memory(self.observations), timeout=MEMORY_ACTIVATION_TIMEOUT
                    )
                )
                processor_task = asyncio.create_task(self._process_processors(self.observations))

<<<<<<< HEAD
                # 等待三个任务完成
                _, running_memories, (all_plan_info, processor_time_costs) = await asyncio.gather(
                    action_modify_task, memory_task, processor_task
                )
=======
                # 等待三个任务完成，使用超时保护和详细错误处理
                action_modify_result = None
                running_memorys = []
                all_plan_info = []
                processor_time_costs = {}

                try:
                    action_modify_result, running_memorys, (all_plan_info, processor_time_costs) = await asyncio.gather(
                        action_modify_task, memory_task, processor_task, return_exceptions=True
                    )

                    # 检查各个任务的结果
                    if isinstance(action_modify_result, Exception):
                        if isinstance(action_modify_result, asyncio.TimeoutError):
                            logger.error(f"{self.log_prefix} 动作修改任务超时")
                        else:
                            logger.error(f"{self.log_prefix} 动作修改任务失败: {action_modify_result}")

                    if isinstance(running_memorys, Exception):
                        if isinstance(running_memorys, asyncio.TimeoutError):
                            logger.error(f"{self.log_prefix} 记忆激活任务超时")
                        else:
                            logger.error(f"{self.log_prefix} 记忆激活任务失败: {running_memorys}")
                        running_memorys = []

                    processor_result = (all_plan_info, processor_time_costs)
                    if isinstance(processor_result, Exception):
                        if isinstance(processor_result, asyncio.TimeoutError):
                            logger.error(f"{self.log_prefix} 处理器任务超时")
                        else:
                            logger.error(f"{self.log_prefix} 处理器任务失败: {processor_result}")
                        all_plan_info = []
                        processor_time_costs = {}
                    else:
                        all_plan_info, processor_time_costs = processor_result

                except Exception as e:
                    logger.error(f"{self.log_prefix} 并行任务gather失败: {e}")
                    # 设置默认值以继续执行
                    running_memorys = []
                    all_plan_info = []
                    processor_time_costs = {}
>>>>>>> 611e47c1

            loop_processor_info = {
                "all_plan_info": all_plan_info,
                "processor_time_costs": processor_time_costs,
            }

            logger.debug(
                f"{self.log_prefix} 并行阶段完成，准备进入规划器，plan_info数量: {len(all_plan_info)}, running_memorys数量: {len(running_memorys)}"
            )

            with Timer("规划器", cycle_timers):
                plan_result = await self.action_planner.plan(all_plan_info, running_memories, loop_start_time)

                loop_plan_info = {
                    "action_result": plan_result.get("action_result", {}),
                    "observed_messages": plan_result.get("observed_messages", ""),
                }

            with Timer("执行动作", cycle_timers):
                action_type, action_data, reasoning = (
                    plan_result.get("action_result", {}).get("action_type", "error"),
                    plan_result.get("action_result", {}).get("action_data", {}),
                    plan_result.get("action_result", {}).get("reasoning", "未提供理由"),
                )

                if action_type == "reply":
                    action_str = "回复"
                elif action_type == "no_reply":
                    action_str = "不回复"
                else:
                    action_str = action_type

                logger.debug(f"{self.log_prefix} 麦麦想要：'{action_str}'")

                success, reply_text, command = await self._handle_action(
                    action_type, reasoning, action_data, cycle_timers, thinking_id
                )

                loop_action_info = {
                    "action_taken": success,
                    "reply_text": reply_text,
                    "command": command,
                    "taken_time": time.time(),
                }

            loop_info = {
                "loop_observation_info": loop_observation_info,
                "loop_processor_info": loop_processor_info,
                "loop_plan_info": loop_plan_info,
                "loop_action_info": loop_action_info,
            }

            return loop_info

        except Exception as e:
            logger.error(f"{self.log_prefix} FOCUS聊天处理失败: {e}")
            logger.error(traceback.format_exc())
            return {
                "loop_observation_info": {},
                "loop_processor_info": {},
                "loop_plan_info": {
                    "action_result": {"action_type": "error", "action_data": {}, "reasoning": f"处理失败: {e}"},
                    "observed_messages": "",
                },
                "loop_action_info": {"action_taken": False, "reply_text": "", "command": "", "taken_time": time.time()},
            }

    async def _handle_action(
        self,
        action: str,
        reasoning: str,
        action_data: dict,
        cycle_timers: dict,
        thinking_id: str,
    ) -> tuple[bool, str, str]:
        """
        处理规划动作，使用动作工厂创建相应的动作处理器

        参数:
            action: 动作类型
            reasoning: 决策理由
            action_data: 动作数据，包含不同动作需要的参数
            cycle_timers: 计时器字典
            thinking_id: 思考ID

        返回:
            tuple[bool, str, str]: (是否执行了动作, 思考消息ID, 命令)
        """
        try:
            # 使用工厂创建动作处理器实例
            try:
                action_handler = self.action_manager.create_action(
                    action_name=action,
                    action_data=action_data,
                    reasoning=reasoning,
                    cycle_timers=cycle_timers,
                    thinking_id=thinking_id,
                    chat_stream=self.chat_stream,
                    log_prefix=self.log_prefix,
                    shutting_down=self._shutting_down,
                )
            except Exception as e:
                logger.error(f"{self.log_prefix} 创建动作处理器时出错: {e}")
                traceback.print_exc()
                return False, "", ""

            if not action_handler:
                logger.warning(f"{self.log_prefix} 未能创建动作处理器: {action}, 原因: {reasoning}")
                return False, "", ""

            # 处理动作并获取结果
            result = await action_handler.handle_action()
            if len(result) == 3:
                success, reply_text, command = result
            else:
                success, reply_text = result
                command = ""

            # 检查action_data中是否有系统命令，优先使用系统命令
            if "_system_command" in action_data:
                command = action_data["_system_command"]
                logger.debug(f"{self.log_prefix} 从action_data中获取系统命令: {command}")

            logger.debug(f"{self.log_prefix} 麦麦执行了'{action}', 返回结果'{success}', '{reply_text}', '{command}'")

            return success, reply_text, command

        except Exception as e:
            logger.error(f"{self.log_prefix} 处理{action}时出错: {e}")
            traceback.print_exc()
            return False, "", ""

    async def shutdown(self):
        """优雅关闭HeartFChatting实例，取消活动循环任务"""
        logger.info(f"{self.log_prefix} 正在关闭HeartFChatting...")
        self._shutting_down = True  # <-- 在开始关闭时设置标志位

        # 取消循环任务
        if self._loop_task and not self._loop_task.done():
            logger.info(f"{self.log_prefix} 正在取消HeartFChatting循环任务")
            self._loop_task.cancel()
            try:
                await asyncio.wait_for(self._loop_task, timeout=1.0)
                logger.info(f"{self.log_prefix} HeartFChatting循环任务已取消")
            except (asyncio.CancelledError, asyncio.TimeoutError):
                pass
            except Exception as e:
                logger.error(f"{self.log_prefix} 取消循环任务出错: {e}")
        else:
            logger.info(f"{self.log_prefix} 没有活动的HeartFChatting循环任务")

        # 清理状态
        self._loop_active = False
        self._loop_task = None
        if self._processing_lock.locked():
            self._processing_lock.release()
            logger.warning(f"{self.log_prefix} 已释放处理锁")

        logger.info(f"{self.log_prefix} HeartFChatting关闭完成")

    def get_cycle_history(self, last_n: Optional[int] = None) -> List[Dict[str, Any]]:
        """获取循环历史记录

        参数:
            last_n: 获取最近n个循环的信息，如果为None则获取所有历史记录

        返回:
            List[Dict[str, Any]]: 循环历史记录列表
        """
        history = list(self._cycle_history)
        if last_n is not None:
            history = history[-last_n:]
        return [cycle.to_dict() for cycle in history]<|MERGE_RESOLUTION|>--- conflicted
+++ resolved
@@ -575,12 +575,6 @@
                 )
                 processor_task = asyncio.create_task(self._process_processors(self.observations))
 
-<<<<<<< HEAD
-                # 等待三个任务完成
-                _, running_memories, (all_plan_info, processor_time_costs) = await asyncio.gather(
-                    action_modify_task, memory_task, processor_task
-                )
-=======
                 # 等待三个任务完成，使用超时保护和详细错误处理
                 action_modify_result = None
                 running_memorys = []
@@ -623,7 +617,6 @@
                     running_memorys = []
                     all_plan_info = []
                     processor_time_costs = {}
->>>>>>> 611e47c1
 
             loop_processor_info = {
                 "all_plan_info": all_plan_info,
