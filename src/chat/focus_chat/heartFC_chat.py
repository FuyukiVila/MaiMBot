import asyncio
import contextlib
import time
import traceback
from collections import deque
from typing import List, Optional, Dict, Any, Deque, Callable, Awaitable
from src.chat.message_receive.chat_stream import get_chat_manager
from rich.traceback import install
from src.chat.utils.prompt_builder import global_prompt_manager
from src.common.logger import get_logger
from src.chat.utils.timer_calculator import Timer
from src.chat.heart_flow.observation.observation import Observation
from src.chat.focus_chat.heartFC_Cycleinfo import CycleDetail
from src.chat.focus_chat.info.info_base import InfoBase
from src.chat.focus_chat.info_processors.chattinginfo_processor import ChattingInfoProcessor
from src.chat.focus_chat.info_processors.relationship_processor import RelationshipProcessor
from src.chat.focus_chat.info_processors.working_memory_processor import WorkingMemoryProcessor
from src.chat.heart_flow.observation.hfcloop_observation import HFCloopObservation
from src.chat.heart_flow.observation.working_observation import WorkingMemoryObservation
from src.chat.heart_flow.observation.chatting_observation import ChattingObservation
from src.chat.heart_flow.observation.structure_observation import StructureObservation
from src.chat.heart_flow.observation.actions_observation import ActionObservation
from src.chat.focus_chat.info_processors.tool_processor import ToolProcessor
from src.chat.focus_chat.memory_activator import MemoryActivator
from src.chat.focus_chat.info_processors.base_processor import BaseProcessor
from src.chat.focus_chat.info_processors.self_processor import SelfProcessor
from src.chat.focus_chat.info_processors.expression_selector_processor import ExpressionSelectorProcessor
from src.chat.focus_chat.planners.planner_factory import PlannerFactory
from src.chat.focus_chat.planners.modify_actions import ActionModifier
from src.chat.focus_chat.planners.action_manager import ActionManager
from src.config.config import global_config

install(extra_lines=3)

# 定义观察器映射：键是观察器名称，值是 (观察器类, 初始化参数)
OBSERVATION_CLASSES = {
    "ChattingObservation": (ChattingObservation, "chat_id"),
    "WorkingMemoryObservation": (WorkingMemoryObservation, "observe_id"),
    "HFCloopObservation": (HFCloopObservation, "observe_id"),
    "StructureObservation": (StructureObservation, "observe_id"),
}

# 定义处理器映射：键是处理器名称，值是 (处理器类, 可选的配置键名)
PROCESSOR_CLASSES = {
    "ChattingInfoProcessor": (ChattingInfoProcessor, None),
    "ToolProcessor": (ToolProcessor, "tool_use_processor"),
    "WorkingMemoryProcessor": (WorkingMemoryProcessor, "working_memory_processor"),
    "SelfProcessor": (SelfProcessor, "self_identify_processor"),
    "RelationshipProcessor": (RelationshipProcessor, "relation_processor"),
    "ExpressionSelectorProcessor": (ExpressionSelectorProcessor, "expression_selector_processor"),
}

logger = get_logger("hfc")  # Logger Name Changed


async def _handle_cycle_delay(action_taken_this_cycle: bool, cycle_start_time: float, log_prefix: str):
    """处理循环延迟"""
    cycle_duration = time.monotonic() - cycle_start_time

    try:
        sleep_duration = 0.0
        if not action_taken_this_cycle and cycle_duration < 1:
            sleep_duration = 1 - cycle_duration
        elif cycle_duration < 0.2:
            sleep_duration = 0.2

        if sleep_duration > 0:
            await asyncio.sleep(sleep_duration)

    except asyncio.CancelledError:
        logger.info(f"{log_prefix} Sleep interrupted, loop likely cancelling.")
        raise


class HeartFChatting:
    """
    管理一个连续的Focus Chat循环
    用于在特定聊天流中生成回复。
    其生命周期现在由其关联的 SubHeartflow 的 FOCUSED 状态控制。
    """

    def __init__(
        self,
        chat_id: str,
        on_stop_focus_chat: Optional[Callable[[], Awaitable[None]]] = None,
    ):
        """
        HeartFChatting 初始化函数

        参数:
            chat_id: 聊天流唯一标识符(如stream_id)
            on_stop_focus_chat: 当收到stop_focus_chat命令时调用的回调函数
        """
        # 基础属性
        self.stream_id: str = chat_id  # 聊天流ID
        self.chat_stream = get_chat_manager().get_stream(self.stream_id)
        self.log_prefix = f"[{get_chat_manager().get_stream_name(self.stream_id) or self.stream_id}]"

        self.memory_activator = MemoryActivator()

        # 初始化观察器
        self.observations: List[Observation] = []
        self._register_observations()

        # 根据配置文件和默认规则确定启用的处理器
        config_processor_settings = global_config.focus_chat_processor
        self.enabled_processor_names = []

        for proc_name, (_proc_class, config_key) in PROCESSOR_CLASSES.items():
            # 对于关系处理器，需要同时检查两个配置项
            if proc_name == "RelationshipProcessor":
                if global_config.relationship.enable_relationship and getattr(
                    config_processor_settings, config_key, True
                ):
                    self.enabled_processor_names.append(proc_name)
            else:
                # 其他处理器的原有逻辑
                if not config_key or getattr(config_processor_settings, config_key, True):
                    self.enabled_processor_names.append(proc_name)

        # logger.info(f"{self.log_prefix} 将启用的处理器: {self.enabled_processor_names}")

        self.processors: List[BaseProcessor] = []
        self._register_default_processors()

        self.action_manager = ActionManager()
        self.action_planner = PlannerFactory.create_planner(
            log_prefix=self.log_prefix, action_manager=self.action_manager
        )
        self.action_modifier = ActionModifier(action_manager=self.action_manager)
        self.action_observation = ActionObservation(observe_id=self.stream_id)
        self.action_observation.set_action_manager(self.action_manager)

        self._processing_lock = asyncio.Lock()

        # 循环控制内部状态
        self._loop_active: bool = False  # 循环是否正在运行
        self._loop_task: Optional[asyncio.Task] = None  # 主循环任务

        # 添加循环信息管理相关的属性
        self._cycle_counter = 0
        self._cycle_history: Deque[CycleDetail] = deque(maxlen=10)  # 保留最近10个循环的信息
        self._current_cycle_detail: Optional[CycleDetail] = None
        self._shutting_down: bool = False  # 关闭标志位

        # 存储回调函数
        self.on_stop_focus_chat = on_stop_focus_chat

    def _register_observations(self):
        """注册所有观察器"""
        self.observations = []  # 清空已有的

        for name, (observation_class, param_name) in OBSERVATION_CLASSES.items():
            try:
                # 检查是否需要跳过WorkingMemoryObservation
                if name == "WorkingMemoryObservation":
                    # 如果工作记忆处理器被禁用，则跳过WorkingMemoryObservation
                    if not global_config.focus_chat_processor.working_memory_processor:
                        logger.debug(f"{self.log_prefix} 工作记忆处理器已禁用，跳过注册观察器 {name}")
                        continue

                # 根据参数名使用正确的参数
                kwargs = {param_name: self.stream_id}
                observation = observation_class(**kwargs)
                self.observations.append(observation)
                logger.debug(f"{self.log_prefix} 注册观察器 {name}")
            except Exception as e:
                logger.error(f"{self.log_prefix} 观察器 {name} 构造失败: {e}")

        if self.observations:
            logger.info(f"{self.log_prefix} 已注册观察器: {[o.__class__.__name__ for o in self.observations]}")
        else:
            logger.warning(f"{self.log_prefix} 没有注册任何观察器")

    def _register_default_processors(self):
        """根据 self.enabled_processor_names 注册信息处理器"""
        self.processors = []  # 清空已有的

        for name in self.enabled_processor_names:  # 'name' is "ChattingInfoProcessor", etc.
            processor_info = PROCESSOR_CLASSES.get(name)  # processor_info is (ProcessorClass, config_key)
            if processor_info:
                processor_actual_class = processor_info[0]  # 获取实际的类定义
                # 根据处理器类名判断是否需要 subheartflow_id
                if name in [
                    "ToolProcessor",
                    "WorkingMemoryProcessor",
                    "SelfProcessor",
                    "RelationshipProcessor",
                    "ExpressionSelectorProcessor",
                ]:
                    self.processors.append(processor_actual_class(subheartflow_id=self.stream_id))
                elif name == "ChattingInfoProcessor":
                    self.processors.append(processor_actual_class())
                else:
                    # 对于PROCESSOR_CLASSES中定义但此处未明确处理构造的处理器
                    # (例如, 新增了一个处理器到PROCESSOR_CLASSES, 它不需要id, 也不叫ChattingInfoProcessor)
                    try:
                        self.processors.append(processor_actual_class())  # 尝试无参构造
                        logger.debug(f"{self.log_prefix} 注册处理器 {name} (尝试无参构造).")
                    except TypeError:
                        logger.error(
                            f"{self.log_prefix} 处理器 {name} 构造失败。它可能需要参数（如 subheartflow_id）但未在注册逻辑中明确处理。"
                        )
            else:
                # 这理论上不应该发生，因为 enabled_processor_names 是从 PROCESSOR_CLASSES 的键生成的
                logger.warning(
                    f"{self.log_prefix} 在 PROCESSOR_CLASSES 中未找到名为 '{name}' 的处理器定义，将跳过注册。"
                )

        if self.processors:
            logger.info(f"{self.log_prefix} 已注册处理器: {[p.__class__.__name__ for p in self.processors]}")
        else:
            logger.warning(f"{self.log_prefix} 没有注册任何处理器。这可能是由于配置错误或所有处理器都被禁用了。")

    async def start(self):
        """检查是否需要启动主循环，如果未激活则启动。"""
        logger.debug(f"{self.log_prefix} 开始启动 HeartFChatting")

        # 如果循环已经激活，直接返回
        if self._loop_active:
            logger.debug(f"{self.log_prefix} HeartFChatting 已激活，无需重复启动")
            return

        try:
            # 标记为活动状态，防止重复启动
            self._loop_active = True

            # 检查是否已有任务在运行（理论上不应该，因为 _loop_active=False）
            if self._loop_task and not self._loop_task.done():
                logger.warning(f"{self.log_prefix} 发现之前的循环任务仍在运行（不符合预期）。取消旧任务。")
                self._loop_task.cancel()
                try:
                    # 等待旧任务确实被取消
                    await asyncio.wait_for(self._loop_task, timeout=5.0)
                except (asyncio.CancelledError, asyncio.TimeoutError):
                    pass  # 忽略取消或超时错误
                except Exception as e:
                    logger.warning(f"{self.log_prefix} 等待旧任务取消时出错: {e}")
                self._loop_task = None  # 清理旧任务引用

            logger.debug(f"{self.log_prefix} 创建新的 HeartFChatting 主循环任务")
            self._loop_task = asyncio.create_task(self._run_focus_chat())
            self._loop_task.add_done_callback(self._handle_loop_completion)
            logger.debug(f"{self.log_prefix} HeartFChatting 启动完成")

        except Exception as e:
            # 启动失败时重置状态
            self._loop_active = False
            self._loop_task = None
            logger.error(f"{self.log_prefix} HeartFChatting 启动失败: {e}")
            raise

    def _handle_loop_completion(self, task: asyncio.Task):
        """当 _hfc_loop 任务完成时执行的回调。"""
        try:
            exception = task.exception()
            if exception:
                logger.error(f"{self.log_prefix} HeartFChatting: 脱离了聊天(异常): {exception}")
                logger.error(traceback.format_exc())  # Log full traceback for exceptions
            else:
                logger.info(f"{self.log_prefix} HeartFChatting: 脱离了聊天 (外部停止)")
        except asyncio.CancelledError:
            logger.info(f"{self.log_prefix} HeartFChatting: 脱离了聊天(任务取消)")
        finally:
            self._loop_active = False
            self._loop_task = None
            if self._processing_lock.locked():
                logger.warning(f"{self.log_prefix} HeartFChatting: 处理锁在循环结束时仍被锁定，强制释放。")
                self._processing_lock.release()

    async def _run_focus_chat(self):
        """主循环，持续进行计划并可能回复消息，直到被外部取消。"""
        try:
            while True:  # 主循环
                logger.debug(f"{self.log_prefix} 开始第{self._cycle_counter}次循环")

                # 检查关闭标志
                if self._shutting_down:
                    logger.info(f"{self.log_prefix} 检测到关闭标志，退出 Focus Chat 循环。")
                    break

                # 创建新的循环信息
                self._cycle_counter += 1
                self._current_cycle_detail = CycleDetail(self._cycle_counter)
                self._current_cycle_detail.prefix = self.log_prefix

                # 初始化周期状态
                cycle_timers = {}
                loop_cycle_start_time = time.monotonic()

                # 执行规划和处理阶段
                try:
                    async with self._get_cycle_context():
                        thinking_id = "tid" + str(round(time.time(), 2))
                        self._current_cycle_detail.set_thinking_id(thinking_id)

                        # 使用异步上下文管理器处理消息
                        try:
                            async with global_prompt_manager.async_message_scope(
                                self.chat_stream.context.get_template_name()
                            ):
                                # 在上下文内部检查关闭状态
                                if self._shutting_down:
                                    logger.info(f"{self.log_prefix} 在处理上下文中检测到关闭信号，退出")
                                    break

                                logger.debug(f"模板 {self.chat_stream.context.get_template_name()}")
                                loop_info = await self._observe_process_plan_action_loop(cycle_timers, thinking_id)

                                if loop_info["loop_action_info"]["command"] == "stop_focus_chat":
                                    logger.info(f"{self.log_prefix} 麦麦决定停止专注聊天")
                                    # 如果设置了回调函数，则调用它
                                    if self.on_stop_focus_chat:
                                        try:
                                            await self.on_stop_focus_chat()
                                            logger.info(f"{self.log_prefix} 成功调用回调函数处理停止专注聊天")
                                        except Exception as e:
                                            logger.error(f"{self.log_prefix} 调用停止专注聊天回调函数时出错: {e}")
                                            logger.error(traceback.format_exc())
                                    break

                        except asyncio.CancelledError:
                            logger.info(f"{self.log_prefix} 处理上下文时任务被取消")
                            break
                        except Exception as e:
                            logger.error(f"{self.log_prefix} 处理上下文时出错: {e}")
                            # 为当前循环设置错误状态，防止后续重复报错
                            error_loop_info = {
                                "loop_observation_info": {},
                                "loop_processor_info": {},
                                "loop_plan_info": {
                                    "action_result": {
                                        "action_type": "error",
                                        "action_data": {},
                                        "reasoning": f"上下文处理失败: {e}",
                                    },
                                    "observed_messages": "",
                                },
                                "loop_action_info": {
                                    "action_taken": False,
                                    "reply_text": "",
                                    "command": "",
                                    "taken_time": time.time(),
                                },
                            }
                            self._current_cycle_detail.set_loop_info(error_loop_info)
                            self._current_cycle_detail.complete_cycle()

                            # 上下文处理失败，跳过当前循环
                            await asyncio.sleep(1)
                            continue

                        self._current_cycle_detail.set_loop_info(loop_info)

                        # 从observations列表中获取HFCloopObservation
                        hfcloop_observation = next(
                            (obs for obs in self.observations if isinstance(obs, HFCloopObservation)), None
                        )
                        if hfcloop_observation:
                            hfcloop_observation.add_loop_info(self._current_cycle_detail)
                        else:
                            logger.warning(f"{self.log_prefix} 未找到HFCloopObservation实例")

                        self._current_cycle_detail.timers = cycle_timers

                        # 防止循环过快消耗资源
                        await _handle_cycle_delay(
                            loop_info["loop_action_info"]["action_taken"], loop_cycle_start_time, self.log_prefix
                        )

                    # 完成当前循环并保存历史
                    self._current_cycle_detail.complete_cycle()
                    self._cycle_history.append(self._current_cycle_detail)

                    # 记录循环信息和计时器结果
                    timer_strings = []
                    for name, elapsed in cycle_timers.items():
                        formatted_time = f"{elapsed * 1000:.2f}毫秒" if elapsed < 1 else f"{elapsed:.2f}秒"
                        timer_strings.append(f"{name}: {formatted_time}")

                    # 新增：输出每个处理器的耗时
                    processor_time_costs = self._current_cycle_detail.loop_processor_info.get(
                        "processor_time_costs", {}
                    )
                    processor_time_strings = []
                    for pname, ptime in processor_time_costs.items():
                        formatted_ptime = f"{ptime * 1000:.2f}毫秒" if ptime < 1 else f"{ptime:.2f}秒"
                        processor_time_strings.append(f"{pname}: {formatted_ptime}")
                    processor_time_log = (
                        ("\n各处理器耗时: " + "; ".join(processor_time_strings)) if processor_time_strings else ""
                    )

                    logger.info(
                        f"{self.log_prefix} 第{self._current_cycle_detail.cycle_id}次思考,"
                        f"耗时: {self._current_cycle_detail.end_time - self._current_cycle_detail.start_time:.1f}秒, "
                        f"动作: {self._current_cycle_detail.loop_plan_info.get('action_result', {}).get('action_type', '未知动作')}"
                        + (f"\n详情: {'; '.join(timer_strings)}" if timer_strings else "")
                        + processor_time_log
                    )

                    await asyncio.sleep(global_config.focus_chat.think_interval)

                except asyncio.CancelledError:
                    logger.info(f"{self.log_prefix} 循环处理时任务被取消")
                    break
                except Exception as e:
                    logger.error(f"{self.log_prefix} 循环处理时出错: {e}")
                    logger.error(traceback.format_exc())

                    # 如果_current_cycle_detail存在但未完成，为其设置错误状态
                    if self._current_cycle_detail and not hasattr(self._current_cycle_detail, "end_time"):
                        error_loop_info = {
                            "loop_observation_info": {},
                            "loop_processor_info": {},
                            "loop_plan_info": {
                                "action_result": {
                                    "action_type": "error",
                                    "action_data": {},
                                    "reasoning": f"循环处理失败: {e}",
                                },
                                "observed_messages": "",
                            },
                            "loop_action_info": {
                                "action_taken": False,
                                "reply_text": "",
                                "command": "",
                                "taken_time": time.time(),
                            },
                        }
                        try:
                            self._current_cycle_detail.set_loop_info(error_loop_info)
                            self._current_cycle_detail.complete_cycle()
                        except Exception as inner_e:
                            logger.error(f"{self.log_prefix} 设置错误状态时出错: {inner_e}")

                    await asyncio.sleep(1)  # 出错后等待一秒再继续

        except asyncio.CancelledError:
            # 设置了关闭标志位后被取消是正常流程
            if not self._shutting_down:
                logger.warning(f"{self.log_prefix} 麦麦Focus聊天模式意外被取消")
            else:
                logger.info(f"{self.log_prefix} 麦麦已离开Focus聊天模式")
        except Exception as e:
            logger.error(f"{self.log_prefix} 麦麦Focus聊天模式意外错误: {e}")
            print(traceback.format_exc())

    @contextlib.asynccontextmanager
    async def _get_cycle_context(self):
        """
        循环周期的上下文管理器

        用于确保资源的正确获取和释放：
        1. 获取处理锁
        2. 执行操作
        3. 释放锁
        """
        acquired = False
        try:
            await self._processing_lock.acquire()
            acquired = True
            yield acquired
        finally:
            if acquired and self._processing_lock.locked():
                self._processing_lock.release()

    async def _process_processors(self, observations: List[Observation]) -> tuple[List[InfoBase], Dict[str, float]]:
        # 记录并行任务开始时间
        parallel_start_time = time.time()
        logger.debug(f"{self.log_prefix} 开始信息处理器并行任务")

        processor_tasks = []
        task_to_name_map = {}
        processor_time_costs = {}  # 新增: 记录每个处理器耗时

        for processor in self.processors:
            processor_name = processor.__class__.log_prefix

            async def run_with_timeout(proc=processor):
                return await asyncio.wait_for(
                    proc.process_info(observations=observations),
                    timeout=global_config.focus_chat.processor_max_time,
                )

            task = asyncio.create_task(run_with_timeout())
            processor_tasks.append(task)
            task_to_name_map[task] = processor_name
            logger.debug(f"{self.log_prefix} 启动处理器任务: {processor_name}")

        pending_tasks = set(processor_tasks)
        all_plan_info: List[InfoBase] = []

        while pending_tasks:
            done, pending_tasks = await asyncio.wait(pending_tasks, return_when=asyncio.FIRST_COMPLETED)

            for task in done:
                processor_name = task_to_name_map[task]
                task_completed_time = time.time()
                duration_since_parallel_start = task_completed_time - parallel_start_time

                try:
                    result_list = await task
                    logger.info(f"{self.log_prefix} 处理器 {processor_name} 已完成!")
                    if result_list is not None:
                        all_plan_info.extend(result_list)
                    else:
                        logger.warning(f"{self.log_prefix} 处理器 {processor_name} 返回了 None")
                    # 记录耗时
                    processor_time_costs[processor_name] = duration_since_parallel_start
                except asyncio.TimeoutError:
                    logger.info(
                        f"{self.log_prefix} 处理器 {processor_name} 超时（>{global_config.focus_chat.processor_max_time}s），已跳过"
                    )
                    processor_time_costs[processor_name] = global_config.focus_chat.processor_max_time
                except Exception as e:
                    logger.error(
                        f"{self.log_prefix} 处理器 {processor_name} 执行失败，耗时 (自并行开始): {duration_since_parallel_start:.2f}秒. 错误: {e}",
                        exc_info=True,
                    )
                    traceback.print_exc()
                    processor_time_costs[processor_name] = duration_since_parallel_start

            if pending_tasks:
                current_progress_time = time.time()
                elapsed_for_log = current_progress_time - parallel_start_time
                pending_names_for_log = [task_to_name_map[t] for t in pending_tasks]
                logger.info(
                    f"{self.log_prefix} 信息处理已进行 {elapsed_for_log:.2f}秒，待完成任务: {', '.join(pending_names_for_log)}"
                )

        # 所有任务完成后的最终日志
        parallel_end_time = time.time()
        total_duration = parallel_end_time - parallel_start_time
        logger.info(f"{self.log_prefix} 所有处理器任务全部完成，总耗时: {total_duration:.2f}秒")
        # logger.debug(f"{self.log_prefix} 所有信息处理器处理后的信息: {all_plan_info}")

        return all_plan_info, processor_time_costs

    async def _observe_process_plan_action_loop(self, cycle_timers: dict, thinking_id: str) -> dict:
        try:
            loop_start_time = time.time()
            with Timer("观察", cycle_timers):
                # 执行所有观察器的观察
                for observation in self.observations:
                    await observation.observe()

                loop_observation_info = {
                    "observations": self.observations,
                }

            # 根据配置决定是否并行执行调整动作、回忆和处理器阶段

            # 并行执行调整动作、回忆和处理器阶段
            with Timer("并行调整动作、处理", cycle_timers):
                # 创建并行任务
                async def modify_actions_task():
                    # 调用完整的动作修改流程
                    await self.action_modifier.modify_actions(
                        observations=self.observations,
                    )

                    await self.action_observation.observe()
                    self.observations.append(self.action_observation)
                    return True

                # 创建三个并行任务
                action_modify_task = asyncio.create_task(modify_actions_task())
                memory_task = asyncio.create_task(self.memory_activator.activate_memory(self.observations))
                processor_task = asyncio.create_task(self._process_processors(self.observations))

                # 等待三个任务完成
                _, running_memories, (all_plan_info, processor_time_costs) = await asyncio.gather(
                    action_modify_task, memory_task, processor_task
                )

            loop_processor_info = {
                "all_plan_info": all_plan_info,
                "processor_time_costs": processor_time_costs,
            }

            with Timer("规划器", cycle_timers):
<<<<<<< HEAD
                plan_result = await self.action_planner.plan(all_plan_info, running_memories)
=======
                plan_result = await self.action_planner.plan(all_plan_info, running_memorys, loop_start_time)
>>>>>>> 68f3a950

                loop_plan_info = {
                    "action_result": plan_result.get("action_result", {}),
                    "observed_messages": plan_result.get("observed_messages", ""),
                }

            with Timer("执行动作", cycle_timers):
                action_type, action_data, reasoning = (
                    plan_result.get("action_result", {}).get("action_type", "error"),
                    plan_result.get("action_result", {}).get("action_data", {}),
                    plan_result.get("action_result", {}).get("reasoning", "未提供理由"),
                )

                if action_type == "reply":
                    action_str = "回复"
                elif action_type == "no_reply":
                    action_str = "不回复"
                else:
                    action_str = action_type

                logger.debug(f"{self.log_prefix} 麦麦想要：'{action_str}'")

                success, reply_text, command = await self._handle_action(
                    action_type, reasoning, action_data, cycle_timers, thinking_id
                )

                loop_action_info = {
                    "action_taken": success,
                    "reply_text": reply_text,
                    "command": command,
                    "taken_time": time.time(),
                }

            loop_info = {
                "loop_observation_info": loop_observation_info,
                "loop_processor_info": loop_processor_info,
                "loop_plan_info": loop_plan_info,
                "loop_action_info": loop_action_info,
            }

            return loop_info

        except Exception as e:
            logger.error(f"{self.log_prefix} FOCUS聊天处理失败: {e}")
            logger.error(traceback.format_exc())
            return {
                "loop_observation_info": {},
                "loop_processor_info": {},
                "loop_plan_info": {
                    "action_result": {"action_type": "error", "action_data": {}, "reasoning": f"处理失败: {e}"},
                    "observed_messages": "",
                },
                "loop_action_info": {"action_taken": False, "reply_text": "", "command": "", "taken_time": time.time()},
            }

    async def _handle_action(
        self,
        action: str,
        reasoning: str,
        action_data: dict,
        cycle_timers: dict,
        thinking_id: str,
    ) -> tuple[bool, str, str]:
        """
        处理规划动作，使用动作工厂创建相应的动作处理器

        参数:
            action: 动作类型
            reasoning: 决策理由
            action_data: 动作数据，包含不同动作需要的参数
            cycle_timers: 计时器字典
            thinking_id: 思考ID

        返回:
            tuple[bool, str, str]: (是否执行了动作, 思考消息ID, 命令)
        """
        try:
            # 使用工厂创建动作处理器实例
            try:
                action_handler = self.action_manager.create_action(
                    action_name=action,
                    action_data=action_data,
                    reasoning=reasoning,
                    cycle_timers=cycle_timers,
                    thinking_id=thinking_id,
                    chat_stream=self.chat_stream,
                    log_prefix=self.log_prefix,
                    shutting_down=self._shutting_down,
                )
            except Exception as e:
                logger.error(f"{self.log_prefix} 创建动作处理器时出错: {e}")
                traceback.print_exc()
                return False, "", ""

            if not action_handler:
                logger.warning(f"{self.log_prefix} 未能创建动作处理器: {action}, 原因: {reasoning}")
                return False, "", ""

            # 处理动作并获取结果
            result = await action_handler.handle_action()
            if len(result) == 3:
                success, reply_text, command = result
            else:
                success, reply_text = result
                command = ""

            # 检查action_data中是否有系统命令，优先使用系统命令
            if "_system_command" in action_data:
                command = action_data["_system_command"]
                logger.debug(f"{self.log_prefix} 从action_data中获取系统命令: {command}")

            logger.debug(f"{self.log_prefix} 麦麦执行了'{action}', 返回结果'{success}', '{reply_text}', '{command}'")

            return success, reply_text, command

        except Exception as e:
            logger.error(f"{self.log_prefix} 处理{action}时出错: {e}")
            traceback.print_exc()
            return False, "", ""

    async def shutdown(self):
        """优雅关闭HeartFChatting实例，取消活动循环任务"""
        logger.info(f"{self.log_prefix} 正在关闭HeartFChatting...")
        self._shutting_down = True  # <-- 在开始关闭时设置标志位

        # 取消循环任务
        if self._loop_task and not self._loop_task.done():
            logger.info(f"{self.log_prefix} 正在取消HeartFChatting循环任务")
            self._loop_task.cancel()
            try:
                await asyncio.wait_for(self._loop_task, timeout=1.0)
                logger.info(f"{self.log_prefix} HeartFChatting循环任务已取消")
            except (asyncio.CancelledError, asyncio.TimeoutError):
                pass
            except Exception as e:
                logger.error(f"{self.log_prefix} 取消循环任务出错: {e}")
        else:
            logger.info(f"{self.log_prefix} 没有活动的HeartFChatting循环任务")

        # 清理状态
        self._loop_active = False
        self._loop_task = None
        if self._processing_lock.locked():
            self._processing_lock.release()
            logger.warning(f"{self.log_prefix} 已释放处理锁")

        logger.info(f"{self.log_prefix} HeartFChatting关闭完成")

    def get_cycle_history(self, last_n: Optional[int] = None) -> List[Dict[str, Any]]:
        """获取循环历史记录

        参数:
            last_n: 获取最近n个循环的信息，如果为None则获取所有历史记录

        返回:
            List[Dict[str, Any]]: 循环历史记录列表
        """
        history = list(self._cycle_history)
        if last_n is not None:
            history = history[-last_n:]
        return [cycle.to_dict() for cycle in history]<|MERGE_RESOLUTION|>--- conflicted
+++ resolved
@@ -579,11 +579,7 @@
             }
 
             with Timer("规划器", cycle_timers):
-<<<<<<< HEAD
-                plan_result = await self.action_planner.plan(all_plan_info, running_memories)
-=======
-                plan_result = await self.action_planner.plan(all_plan_info, running_memorys, loop_start_time)
->>>>>>> 68f3a950
+                plan_result = await self.action_planner.plan(all_plan_info, running_memories, loop_start_time)
 
                 loop_plan_info = {
                     "action_result": plan_result.get("action_result", {}),
