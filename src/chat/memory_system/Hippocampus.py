# -*- coding: utf-8 -*-
import datetime
import math
import random
import time
import re
import json
from itertools import combinations

import jieba
import networkx as nx
import numpy as np
from collections import Counter
from ...llm_models.utils_model import LLMRequest
from src.common.logger import get_logger
from src.chat.memory_system.sample_distribution import MemoryBuildScheduler  # 分布生成器
from ..utils.chat_message_builder import (
    get_raw_msg_by_timestamp,
    build_readable_messages,
    get_raw_msg_by_timestamp_with_chat,
)  # 导入 build_readable_messages
from ..utils.utils import translate_timestamp_to_human_readable
from rich.traceback import install

from ...config.config import global_config
from src.common.database.database_model import Messages, GraphNodes, GraphEdges  # Peewee Models导入

install(extra_lines=3)


def calculate_information_content(text):
    """计算文本的信息量（熵）"""
    char_count = Counter(text)
    total_chars = len(text)
    if total_chars == 0:
        return 0
    entropy = 0
    for count in char_count.values():
        probability = count / total_chars
        entropy -= probability * math.log2(probability)

    return entropy


def cosine_similarity(v1, v2):
    """计算余弦相似度"""
    dot_product = np.dot(v1, v2)
    norm1 = np.linalg.norm(v1)
    norm2 = np.linalg.norm(v2)
    if norm1 == 0 or norm2 == 0:
        return 0
    return dot_product / (norm1 * norm2)


logger = get_logger("memory")


class MemoryGraph:
    def __init__(self):
        self.G = nx.Graph()  # 使用 networkx 的图结构

    def connect_dot(self, concept1, concept2):
        # 避免自连接
        if concept1 == concept2:
            return

        current_time = datetime.datetime.now().timestamp()

        # 如果边已存在,增加 strength
        if self.G.has_edge(concept1, concept2):
            self.G[concept1][concept2]["strength"] = self.G[concept1][concept2].get("strength", 1) + 1
            # 更新最后修改时间
            self.G[concept1][concept2]["last_modified"] = current_time
        else:
            # 如果是新边,初始化 strength 为 1
            self.G.add_edge(
                concept1,
                concept2,
                strength=1,
                created_time=current_time,  # 添加创建时间
                last_modified=current_time,
            )  # 添加最后修改时间

    def add_dot(self, concept, memory):
        current_time = datetime.datetime.now().timestamp()

        if concept in self.G:
            if "memory_items" in self.G.nodes[concept]:
                if not isinstance(self.G.nodes[concept]["memory_items"], list):
                    self.G.nodes[concept]["memory_items"] = [self.G.nodes[concept]["memory_items"]]
                self.G.nodes[concept]["memory_items"].append(memory)
                # 更新最后修改时间
                self.G.nodes[concept]["last_modified"] = current_time
            else:
                self.G.nodes[concept]["memory_items"] = [memory]
                # 如果节点存在但没有memory_items,说明是第一次添加memory,设置created_time
                if "created_time" not in self.G.nodes[concept]:
                    self.G.nodes[concept]["created_time"] = current_time
                self.G.nodes[concept]["last_modified"] = current_time
        else:
            # 如果是新节点,创建新的记忆列表
            self.G.add_node(
                concept,
                memory_items=[memory],
                created_time=current_time,  # 添加创建时间
                last_modified=current_time,
            )  # 添加最后修改时间

    def get_dot(self, concept):
        # 检查节点是否存在于图中
        if concept in self.G:
            # 从图中获取节点数据
            node_data = self.G.nodes[concept]
            return concept, node_data
        return None

    def get_related_item(self, topic, depth=1):
        if topic not in self.G:
            return [], []

        first_layer_items = []
        second_layer_items = []

        # 获取相邻节点
        neighbors = list(self.G.neighbors(topic))

        # 获取当前节点的记忆项
        node_data = self.get_dot(topic)
        if node_data:
            concept, data = node_data
            if "memory_items" in data:
                memory_items = data["memory_items"]
                if isinstance(memory_items, list):
                    first_layer_items.extend(memory_items)
                else:
                    first_layer_items.append(memory_items)

        # 只在depth=2时获取第二层记忆
        if depth >= 2:
            # 获取相邻节点的记忆项
            for neighbor in neighbors:
                node_data = self.get_dot(neighbor)
                if node_data:
                    concept, data = node_data
                    if "memory_items" in data:
                        memory_items = data["memory_items"]
                        if isinstance(memory_items, list):
                            second_layer_items.extend(memory_items)
                        else:
                            second_layer_items.append(memory_items)

        return first_layer_items, second_layer_items

    @property
    def dots(self):
        # 返回所有节点对应的 Memory_dot 对象
        return [self.get_dot(node) for node in self.G.nodes()]

    def forget_topic(self, topic):
        """随机删除指定话题中的一条记忆，如果话题没有记忆则移除该话题节点"""
        if topic not in self.G:
            return None

        # 获取话题节点数据
        node_data = self.G.nodes[topic]

        # 如果节点存在memory_items
        if "memory_items" in node_data:
            memory_items = node_data["memory_items"]

            # 确保memory_items是列表
            if not isinstance(memory_items, list):
                memory_items = [memory_items] if memory_items else []

            # 如果有记忆项可以删除
            if memory_items:
                # 随机选择一个记忆项删除
                removed_item = random.choice(memory_items)
                memory_items.remove(removed_item)

                # 更新节点的记忆项
                if memory_items:
                    self.G.nodes[topic]["memory_items"] = memory_items
                else:
                    # 如果没有记忆项了，删除整个节点
                    self.G.remove_node(topic)

                return removed_item

        return None


# 海马体
class Hippocampus:
    def __init__(self):
        self.memory_graph = MemoryGraph()
        self.model_summary = None
        self.entorhinal_cortex = None
        self.parahippocampal_gyrus = None

    def initialize(self):
        # 初始化子组件
        self.entorhinal_cortex = EntorhinalCortex(self)
        self.parahippocampal_gyrus = ParahippocampalGyrus(self)
        # 从数据库加载记忆图
        self.entorhinal_cortex.sync_memory_from_db()
        # TODO: API-Adapter修改标记
        self.model_summary = LLMRequest(global_config.model.memory_summary, request_type="memory")

    def get_all_node_names(self) -> list:
        """获取记忆图中所有节点的名字列表"""
        return list(self.memory_graph.G.nodes())

    @staticmethod
    def calculate_node_hash(concept, memory_items) -> int:
        """计算节点的特征值"""
        if not isinstance(memory_items, list):
            memory_items = [memory_items] if memory_items else []

        # 使用集合来去重，避免排序
        unique_items = set(str(item) for item in memory_items)
        # 使用frozenset来保证顺序一致性
        content = f"{concept}:{frozenset(unique_items)}"
        return hash(content)

    @staticmethod
    def calculate_edge_hash(source, target) -> int:
        """计算边的特征值"""
        # 直接使用元组，保证顺序一致性
        return hash((source, target))

    @staticmethod
    def find_topic_llm(text, topic_num):
        prompt = (
            f"这是一段文字：\n{text}\n\n请你从这段话中总结出最多{topic_num}个关键的概念，可以是名词，动词，或者特定人物，帮我列出来，"
            f"将主题用逗号隔开，并加上<>,例如<主题1>,<主题2>......尽可能精简。只需要列举最多{topic_num}个话题就好，不要有序号，不要告诉我其他内容。"
            f"如果确定找不出主题或者没有明显主题，返回<none>。"
        )
        return prompt

    @staticmethod
    def topic_what(text, topic):
        # 不再需要 time_info 参数
        prompt = (
            f'这是一段文字：\n{text}\n\n我想让你基于这段文字来概括"{topic}"这个概念，帮我总结成一句自然的话，'
            f"要求包含对这个概念的定义，内容，知识，但是这些信息必须来自这段文字，不能添加信息。\n，请包含时间和人物。只输出这句话就好"
        )
        return prompt

    @staticmethod
    def calculate_topic_num(text, compress_rate):
        """计算文本的话题数量"""
        information_content = calculate_information_content(text)
        topic_by_length = text.count("\n") * compress_rate
        topic_by_information_content = max(1, min(5, int((information_content - 3) * 2)))
        topic_num = int((topic_by_length + topic_by_information_content) / 2)
        logger.debug(
            f"topic_by_length: {topic_by_length}, topic_by_information_content: {topic_by_information_content}, "
            f"topic_num: {topic_num}"
        )
        return topic_num

    def get_memory_from_keyword(self, keyword: str, max_depth: int = 2) -> list:
        """从关键词获取相关记忆。

        Args:
            keyword (str): 关键词
            max_depth (int, optional): 记忆检索深度，默认为2。1表示只获取直接相关的记忆，2表示获取间接相关的记忆。

        Returns:
            list: 记忆列表，每个元素是一个元组 (topic, memory_items, similarity)
                - topic: str, 记忆主题
                - memory_items: list, 该主题下的记忆项列表
                - similarity: float, 与关键词的相似度
        """
        if not keyword:
            return []

        # 获取所有节点
        all_nodes = list(self.memory_graph.G.nodes())
        memories = []

        # 计算关键词的词集合
        keyword_words = set(jieba.cut(keyword))

        # 遍历所有节点，计算相似度
        for node in all_nodes:
            node_words = set(jieba.cut(node))
            all_words = keyword_words | node_words
            v1 = [1 if word in keyword_words else 0 for word in all_words]
            v2 = [1 if word in node_words else 0 for word in all_words]
            similarity = cosine_similarity(v1, v2)

            # 如果相似度超过阈值，获取该节点的记忆
            if similarity >= 0.3:  # 可以调整这个阈值
                node_data = self.memory_graph.G.nodes[node]
                memory_items = node_data.get("memory_items", [])
                if not isinstance(memory_items, list):
                    memory_items = [memory_items] if memory_items else []

                memories.append((node, memory_items, similarity))

        # 按相似度降序排序
        memories.sort(key=lambda x: x[2], reverse=True)
        return memories

    async def get_memory_from_text(
        self,
        text: str,
        max_memory_num: int = 3,
        max_memory_length: int = 2,
        max_depth: int = 3,
        fast_retrieval: bool = False,
    ) -> list:
        """从文本中提取关键词并获取相关记忆。

        Args:
            text (str): 输入文本
            max_memory_num (int, optional): 返回的记忆条目数量上限。默认为3，表示最多返回3条与输入文本相关度最高的记忆。
            max_memory_length (int, optional): 每个主题最多返回的记忆条目数量。默认为2，表示每个主题最多返回2条相似度最高的记忆。
            max_depth (int, optional): 记忆检索深度。默认为3。值越大，检索范围越广，可以获取更多间接相关的记忆，但速度会变慢。
            fast_retrieval (bool, optional): 是否使用快速检索。默认为False。
                如果为True，使用jieba分词和TF-IDF提取关键词，速度更快但可能不够准确。
                如果为False，使用LLM提取关键词，速度较慢但更准确。

        Returns:
            list: 记忆列表，每个元素是一个元组 (topic, memory_items, similarity)
                - topic: str, 记忆主题
                - memory_items: list, 该主题下的记忆项列表
                - similarity: float, 与文本的相似度
        """
        if not text:
            return []

        if fast_retrieval:
            # 使用jieba分词提取关键词
            words = jieba.cut(text)
            # 过滤掉停用词和单字词
            keywords = [word for word in words if len(word) > 1]
            # 去重
            keywords = list(set(keywords))
            # 限制关键词数量
            logger.debug(f"提取关键词: {keywords}")

        else:
            # 使用LLM提取关键词
            topic_num = min(5, max(1, int(len(text) * 0.1)))  # 根据文本长度动态调整关键词数量
            # logger.info(f"提取关键词数量: {topic_num}")
            topics_response, (reasoning_content, model_name) = await self.model_summary.generate_response_async(
                self.find_topic_llm(text, topic_num)
            )

            # 提取关键词
            keywords = re.findall(r"<([^>]+)>", topics_response)
            if not keywords:
                keywords = []
            else:
                keywords = [
                    keyword.strip()
                    for keyword in ",".join(keywords).replace("，", ",").replace("、", ",").replace(" ", ",").split(",")
                    if keyword.strip()
                ]

        # logger.info(f"提取的关键词: {', '.join(keywords)}")

        # 过滤掉不存在于记忆图中的关键词
        valid_keywords = [keyword for keyword in keywords if keyword in self.memory_graph.G]
        if not valid_keywords:
            logger.info("没有找到有效的关键词节点")
            return []

        logger.debug(f"有效的关键词: {', '.join(valid_keywords)}")

        # 从每个关键词获取记忆
        activate_map = {}  # 存储每个词的累计激活值

        # 对每个关键词进行扩散式检索
        for keyword in valid_keywords:
            logger.debug(f"开始以关键词 '{keyword}' 为中心进行扩散检索 (最大深度: {max_depth}):")
            # 初始化激活值
            activation_values = {keyword: 1.0}
            # 记录已访问的节点
            visited_nodes = {keyword}
            # 待处理的节点队列，每个元素是(节点, 激活值, 当前深度)
            nodes_to_process = [(keyword, 1.0, 0)]

            while nodes_to_process:
                current_node, current_activation, current_depth = nodes_to_process.pop(0)

                # 如果激活值小于0或超过最大深度，停止扩散
                if current_activation <= 0 or current_depth >= max_depth:
                    continue

                # 获取当前节点的所有邻居
                neighbors = list(self.memory_graph.G.neighbors(current_node))

                for neighbor in neighbors:
                    if neighbor in visited_nodes:
                        continue

                    # 获取连接强度
                    edge_data = self.memory_graph.G[current_node][neighbor]
                    strength = edge_data.get("strength", 1)

                    # 计算新的激活值
                    new_activation = current_activation - (1 / strength)

                    if new_activation > 0:
                        activation_values[neighbor] = new_activation
                        visited_nodes.add(neighbor)
                        nodes_to_process.append((neighbor, new_activation, current_depth + 1))
<<<<<<< HEAD
                        logger.info(
=======
                        logger.debug(
>>>>>>> 44f79a6c
                            f"节点 '{neighbor}' 被激活，激活值: {new_activation:.2f} (通过 '{current_node}' 连接，强度: {strength}, 深度: {current_depth + 1})"
                        )  # noqa: E501

            # 更新激活映射
            for node, activation_value in activation_values.items():
                if activation_value > 0:
                    if node in activate_map:
                        activate_map[node] += activation_value
                    else:
                        activate_map[node] = activation_value

        # 输出激活映射
        # logger.info("激活映射统计:")
        # for node, total_activation in sorted(activate_map.items(), key=lambda x: x[1], reverse=True):
        #     logger.info(f"节点 '{node}': 累计激活值 = {total_activation:.2f}")

        # 基于激活值平方的独立概率选择
        remember_map = {}
        # logger.info("基于激活值平方的归一化选择:")

        # 计算所有激活值的平方和
        total_squared_activation = sum(activation**2 for activation in activate_map.values())
        if total_squared_activation > 0:
            # 计算归一化的激活值
            normalized_activations = {
                node: (activation**2) / total_squared_activation for node, activation in activate_map.items()
            }

            # 按归一化激活值排序并选择前max_memory_num个
            sorted_nodes = sorted(normalized_activations.items(), key=lambda x: x[1], reverse=True)[:max_memory_num]

            # 将选中的节点添加到remember_map
            for node, normalized_activation in sorted_nodes:
                remember_map[node] = activate_map[node]  # 使用原始激活值
                logger.debug(
                    f"节点 '{node}' (归一化激活值: {normalized_activation:.2f}, 激活值: {activate_map[node]:.2f})"
                )
        else:
            logger.info("没有有效的激活值")

        # 从选中的节点中提取记忆
        all_memories = []
        # logger.info("开始从选中的节点中提取记忆:")
        for node, activation in remember_map.items():
            logger.debug(f"处理节点 '{node}' (激活值: {activation:.2f}):")
            node_data = self.memory_graph.G.nodes[node]
            memory_items = node_data.get("memory_items", [])
            if not isinstance(memory_items, list):
                memory_items = [memory_items] if memory_items else []

            if memory_items:
                logger.debug(f"节点包含 {len(memory_items)} 条记忆")
                # 计算每条记忆与输入文本的相似度
                memory_similarities = []
                for memory in memory_items:
                    # 计算与输入文本的相似度
                    memory_words = set(jieba.cut(memory))
                    text_words = set(jieba.cut(text))
                    all_words = memory_words | text_words
                    v1 = [1 if word in memory_words else 0 for word in all_words]
                    v2 = [1 if word in text_words else 0 for word in all_words]
                    similarity = cosine_similarity(v1, v2)
                    memory_similarities.append((memory, similarity))

                # 按相似度排序
                memory_similarities.sort(key=lambda x: x[1], reverse=True)
                # 获取最匹配的记忆
                top_memories = memory_similarities[:max_memory_length]

                # 添加到结果中
                for memory, similarity in top_memories:
                    all_memories.append((node, [memory], similarity))
                    # logger.info(f"选中记忆: {memory} (相似度: {similarity:.2f})")
            else:
                logger.info("节点没有记忆")

        # 去重（基于记忆内容）
        logger.debug("开始记忆去重:")
        seen_memories = set()
        unique_memories = []
        for topic, memory_items, activation_value in all_memories:
            memory = memory_items[0]  # 因为每个topic只有一条记忆
            if memory not in seen_memories:
                seen_memories.add(memory)
                unique_memories.append((topic, memory_items, activation_value))
                logger.debug(f"保留记忆: {memory} (来自节点: {topic}, 激活值: {activation_value:.2f})")
            else:
                logger.debug(f"跳过重复记忆: {memory} (来自节点: {topic})")

        # 转换为(关键词, 记忆)格式
        result = []
        for topic, memory_items, _ in unique_memories:
            memory = memory_items[0]  # 因为每个topic只有一条记忆
            result.append((topic, memory))
            logger.debug(f"选中记忆: {memory} (来自节点: {topic})")

        return result

    async def get_memory_from_topic(
        self,
        keywords: list[str],
        max_memory_num: int = 3,
        max_memory_length: int = 2,
        max_depth: int = 3,
    ) -> list:
        """从文本中提取关键词并获取相关记忆。

        Args:
            keywords (list): 输入文本
            max_memory_num (int, optional): 返回的记忆条目数量上限。默认为3，表示最多返回3条与输入文本相关度最高的记忆。
            max_memory_length (int, optional): 每个主题最多返回的记忆条目数量。默认为2，表示每个主题最多返回2条相似度最高的记忆。
            max_depth (int, optional): 记忆检索深度。默认为3。值越大，检索范围越广，可以获取更多间接相关的记忆，但速度会变慢。

        Returns:
            list: 记忆列表，每个元素是一个元组 (topic, memory_items, similarity)
                - topic: str, 记忆主题
                - memory_items: list, 该主题下的记忆项列表
                - similarity: float, 与文本的相似度
        """
        if not keywords:
            return []

        logger.info(f"提取的关键词: {', '.join(keywords)}")

        # 过滤掉不存在于记忆图中的关键词
        valid_keywords = [keyword for keyword in keywords if keyword in self.memory_graph.G]
        if not valid_keywords:
            logger.info("没有找到有效的关键词节点")
            return []

        logger.debug(f"有效的关键词: {', '.join(valid_keywords)}")

        # 从每个关键词获取记忆
        activate_map = {}  # 存储每个词的累计激活值

        # 对每个关键词进行扩散式检索
        for keyword in valid_keywords:
            logger.debug(f"开始以关键词 '{keyword}' 为中心进行扩散检索 (最大深度: {max_depth}):")
            # 初始化激活值
            activation_values = {keyword: 1.0}
            # 记录已访问的节点
            visited_nodes = {keyword}
            # 待处理的节点队列，每个元素是(节点, 激活值, 当前深度)
            nodes_to_process = [(keyword, 1.0, 0)]

            while nodes_to_process:
                current_node, current_activation, current_depth = nodes_to_process.pop(0)

                # 如果激活值小于0或超过最大深度，停止扩散
                if current_activation <= 0 or current_depth >= max_depth:
                    continue

                # 获取当前节点的所有邻居
                neighbors = list(self.memory_graph.G.neighbors(current_node))

                for neighbor in neighbors:
                    if neighbor in visited_nodes:
                        continue

                    # 获取连接强度
                    edge_data = self.memory_graph.G[current_node][neighbor]
                    strength = edge_data.get("strength", 1)

                    # 计算新的激活值
                    new_activation = current_activation - (1 / strength)

                    if new_activation > 0:
                        activation_values[neighbor] = new_activation
                        visited_nodes.add(neighbor)
                        nodes_to_process.append((neighbor, new_activation, current_depth + 1))
<<<<<<< HEAD
                        logger.info(
=======
                        logger.debug(
>>>>>>> 44f79a6c
                            f"节点 '{neighbor}' 被激活，激活值: {new_activation:.2f} (通过 '{current_node}' 连接，强度: {strength}, 深度: {current_depth + 1})"
                        )  # noqa: E501

            # 更新激活映射
            for node, activation_value in activation_values.items():
                if activation_value > 0:
                    if node in activate_map:
                        activate_map[node] += activation_value
                    else:
                        activate_map[node] = activation_value

        # 基于激活值平方的独立概率选择
        remember_map = {}
        # logger.info("基于激活值平方的归一化选择:")

        # 计算所有激活值的平方和
        total_squared_activation = sum(activation**2 for activation in activate_map.values())
        if total_squared_activation > 0:
            # 计算归一化的激活值
            normalized_activations = {
                node: (activation**2) / total_squared_activation for node, activation in activate_map.items()
            }

            # 按归一化激活值排序并选择前max_memory_num个
            sorted_nodes = sorted(normalized_activations.items(), key=lambda x: x[1], reverse=True)[:max_memory_num]

            # 将选中的节点添加到remember_map
            for node, normalized_activation in sorted_nodes:
                remember_map[node] = activate_map[node]  # 使用原始激活值
                logger.debug(
                    f"节点 '{node}' (归一化激活值: {normalized_activation:.2f}, 激活值: {activate_map[node]:.2f})"
                )
        else:
            logger.info("没有有效的激活值")

        # 从选中的节点中提取记忆
        all_memories = []
        # logger.info("开始从选中的节点中提取记忆:")
        for node, activation in remember_map.items():
            logger.debug(f"处理节点 '{node}' (激活值: {activation:.2f}):")
            node_data = self.memory_graph.G.nodes[node]
            memory_items = node_data.get("memory_items", [])
            if not isinstance(memory_items, list):
                memory_items = [memory_items] if memory_items else []

            if memory_items:
                logger.debug(f"节点包含 {len(memory_items)} 条记忆")
                # 计算每条记忆与输入文本的相似度
                memory_similarities = []
                for memory in memory_items:
                    # 计算与输入文本的相似度
                    memory_words = set(jieba.cut(memory))
                    text_words = set(keywords)
                    all_words = memory_words | text_words
                    v1 = [1 if word in memory_words else 0 for word in all_words]
                    v2 = [1 if word in text_words else 0 for word in all_words]
                    similarity = cosine_similarity(v1, v2)
                    memory_similarities.append((memory, similarity))

                # 按相似度排序
                memory_similarities.sort(key=lambda x: x[1], reverse=True)
                # 获取最匹配的记忆
                top_memories = memory_similarities[:max_memory_length]

                # 添加到结果中
                for memory, similarity in top_memories:
                    all_memories.append((node, [memory], similarity))
                    # logger.info(f"选中记忆: {memory} (相似度: {similarity:.2f})")
            else:
                logger.info("节点没有记忆")

        # 去重（基于记忆内容）
        logger.debug("开始记忆去重:")
        seen_memories = set()
        unique_memories = []
        for topic, memory_items, activation_value in all_memories:
            memory = memory_items[0]  # 因为每个topic只有一条记忆
            if memory not in seen_memories:
                seen_memories.add(memory)
                unique_memories.append((topic, memory_items, activation_value))
                logger.debug(f"保留记忆: {memory} (来自节点: {topic}, 激活值: {activation_value:.2f})")
            else:
                logger.debug(f"跳过重复记忆: {memory} (来自节点: {topic})")

        # 转换为(关键词, 记忆)格式
        result = []
        for topic, memory_items, _ in unique_memories:
            memory = memory_items[0]  # 因为每个topic只有一条记忆
            result.append((topic, memory))
            logger.debug(f"选中记忆: {memory} (来自节点: {topic})")

        return result

    async def get_activate_from_text(self, text: str, max_depth: int = 3, fast_retrieval: bool = False) -> float:
        """从文本中提取关键词并获取相关记忆。

        Args:
            text (str): 输入文本
            max_depth (int, optional): 记忆检索深度。默认为2。
            fast_retrieval (bool, optional): 是否使用快速检索。默认为False。
                如果为True，使用jieba分词和TF-IDF提取关键词，速度更快但可能不够准确。
                如果为False，使用LLM提取关键词，速度较慢但更准确。

        Returns:
            float: 激活节点数与总节点数的比值
        """
        if not text:
            return 0

        if fast_retrieval:
            # 使用jieba分词提取关键词
            words = jieba.cut(text)
            # 过滤掉停用词和单字词
            keywords = [word for word in words if len(word) > 1]
            # 去重
            keywords = list(set(keywords))
            # 限制关键词数量
            keywords = keywords[:5]
        else:
            # 使用LLM提取关键词
            topic_num = min(5, max(1, int(len(text) * 0.1)))  # 根据文本长度动态调整关键词数量
            # logger.info(f"提取关键词数量: {topic_num}")
            topics_response, (reasoning_content, model_name) = await self.model_summary.generate_response_async(
                self.find_topic_llm(text, topic_num)
            )

            # 提取关键词
            keywords = re.findall(r"<([^>]+)>", topics_response)
            if not keywords:
                keywords = []
            else:
                keywords = [
                    keyword.strip()
                    for keyword in ",".join(keywords).replace("，", ",").replace("、", ",").replace(" ", ",").split(",")
                    if keyword.strip()
                ]

        # logger.info(f"提取的关键词: {', '.join(keywords)}")

        # 过滤掉不存在于记忆图中的关键词
        valid_keywords = [keyword for keyword in keywords if keyword in self.memory_graph.G]
        if not valid_keywords:
            # logger.info("没有找到有效的关键词节点")
            return 0

        logger.debug(f"有效的关键词: {', '.join(valid_keywords)}")

        # 从每个关键词获取记忆
        activate_map = {}  # 存储每个词的累计激活值

        # 对每个关键词进行扩散式检索
        for keyword in valid_keywords:
<<<<<<< HEAD
            logger.info(f"开始以关键词 '{keyword}' 为中心进行扩散检索 (最大深度: {max_depth}):")
=======
            logger.debug(f"开始以关键词 '{keyword}' 为中心进行扩散检索 (最大深度: {max_depth}):")
>>>>>>> 44f79a6c
            # 初始化激活值
            activation_values = {keyword: 1.0}
            # 记录已访问的节点
            visited_nodes = {keyword}
            # 待处理的节点队列，每个元素是(节点, 激活值, 当前深度)
            nodes_to_process = [(keyword, 1.0, 0)]

            while nodes_to_process:
                current_node, current_activation, current_depth = nodes_to_process.pop(0)

                # 如果激活值小于0或超过最大深度，停止扩散
                if current_activation <= 0 or current_depth >= max_depth:
                    continue

                # 获取当前节点的所有邻居
                neighbors = list(self.memory_graph.G.neighbors(current_node))

                for neighbor in neighbors:
                    if neighbor in visited_nodes:
                        continue

                    # 获取连接强度
                    edge_data = self.memory_graph.G[current_node][neighbor]
                    strength = edge_data.get("strength", 1)

                    # 计算新的激活值
                    new_activation = current_activation - (1 / strength)

                    if new_activation > 0:
                        activation_values[neighbor] = new_activation
                        visited_nodes.add(neighbor)
                        nodes_to_process.append((neighbor, new_activation, current_depth + 1))
                        # logger.debug(
                        # f"节点 '{neighbor}' 被激活，激活值: {new_activation:.2f} (通过 '{current_node}' 连接，强度: {strength}, 深度: {current_depth + 1})")  # noqa: E501

            # 更新激活映射
            for node, activation_value in activation_values.items():
                if activation_value > 0:
                    if node in activate_map:
                        activate_map[node] += activation_value
                    else:
                        activate_map[node] = activation_value

        # 输出激活映射
        # logger.info("激活映射统计:")
        # for node, total_activation in sorted(activate_map.items(), key=lambda x: x[1], reverse=True):
        #     logger.info(f"节点 '{node}': 累计激活值 = {total_activation:.2f}")

        # 计算激活节点数与总节点数的比值
        total_activation = sum(activate_map.values())
<<<<<<< HEAD
        logger.info(f"总激活值: {total_activation:.2f}")
=======
        logger.debug(f"总激活值: {total_activation:.2f}")
>>>>>>> 44f79a6c
        total_nodes = len(self.memory_graph.G.nodes())
        # activated_nodes = len(activate_map)
        activation_ratio = total_activation / total_nodes if total_nodes > 0 else 0
        activation_ratio = activation_ratio * 60
        logger.info(f"总激活值: {total_activation:.2f}, 总节点数: {total_nodes}, 激活: {activation_ratio}")

        return activation_ratio


# 负责海马体与其他部分的交互
class EntorhinalCortex:
    def __init__(self, hippocampus: Hippocampus):
        self.hippocampus = hippocampus
        self.memory_graph = hippocampus.memory_graph

    def get_memory_sample(self):
        """从数据库获取记忆样本"""
        # 硬编码：每条消息最大记忆次数
        max_memorized_time_per_msg = 2

        # 创建双峰分布的记忆调度器
        sample_scheduler = MemoryBuildScheduler(
            n_hours1=global_config.memory.memory_build_distribution[0],
            std_hours1=global_config.memory.memory_build_distribution[1],
            weight1=global_config.memory.memory_build_distribution[2],
            n_hours2=global_config.memory.memory_build_distribution[3],
            std_hours2=global_config.memory.memory_build_distribution[4],
            weight2=global_config.memory.memory_build_distribution[5],
            total_samples=global_config.memory.memory_build_sample_num,
        )

        timestamps = sample_scheduler.get_timestamp_array()
        # 使用 translate_timestamp_to_human_readable 并指定 mode="normal"
        readable_timestamps = [translate_timestamp_to_human_readable(ts, mode="normal") for ts in timestamps]
        for _, readable_timestamp in zip(timestamps, readable_timestamps):
            logger.debug(f"回忆往事: {readable_timestamp}")
        chat_samples = []
        for timestamp in timestamps:
            # 调用修改后的 random_get_msg_snippet
            messages = self.random_get_msg_snippet(
                timestamp, global_config.memory.memory_build_sample_length, max_memorized_time_per_msg
            )
            if messages:
                time_diff = (datetime.datetime.now().timestamp() - timestamp) / 3600
                logger.info(f"成功抽取 {time_diff:.1f} 小时前的消息样本，共{len(messages)}条")
                chat_samples.append(messages)
            else:
                logger.debug(f"时间戳 {timestamp} 的消息无需记忆")

        return chat_samples

    @staticmethod
    def random_get_msg_snippet(target_timestamp: float, chat_size: int, max_memorized_time_per_msg: int) -> list | None:
        """从数据库中随机获取指定时间戳附近的消息片段 (使用 chat_message_builder)"""
        try_count = 0
        time_window_seconds = random.randint(300, 1800)  # 随机时间窗口，5到30分钟

        while try_count < 3:
            # 定义时间范围：从目标时间戳开始，向后推移 time_window_seconds
            timestamp_start = target_timestamp
            timestamp_end = target_timestamp + time_window_seconds

            chosen_message = get_raw_msg_by_timestamp(
                timestamp_start=timestamp_start, timestamp_end=timestamp_end, limit=1, limit_mode="earliest"
            )

            if chosen_message:
                chat_id = chosen_message[0].get("chat_id")

                messages = get_raw_msg_by_timestamp_with_chat(
                    timestamp_start=timestamp_start,
                    timestamp_end=timestamp_end,
                    limit=chat_size,
                    limit_mode="earliest",
                    chat_id=chat_id,
                )

                if messages:
                    # 检查获取到的所有消息是否都未达到最大记忆次数
                    all_valid = True
                    for message in messages:
                        if message.get("memorized_times", 0) >= max_memorized_time_per_msg:
                            all_valid = False
                            break

                    # 如果所有消息都有效
                    if all_valid:
                        # 更新数据库中的记忆次数
                        for message in messages:
                            # 确保在更新前获取最新的 memorized_times
                            current_memorized_times = message.get("memorized_times", 0)
                            # 使用 Peewee 更新记录
                            Messages.update(memorized_times=current_memorized_times + 1).where(
                                Messages.message_id == message["message_id"]
                            ).execute()
                        return messages  # 直接返回原始的消息列表

            # 如果获取失败或消息无效，增加尝试次数
            try_count += 1
            target_timestamp -= 120  # 如果第一次尝试失败，稍微向前调整时间戳再试

        # 三次尝试都失败，返回 None
        return None

    async def sync_memory_to_db(self):
        """将记忆图同步到数据库"""
        start_time = time.time()
        current_time = datetime.datetime.now().timestamp()

        # 获取数据库中所有节点和内存中所有节点
        db_nodes = {node.concept: node for node in GraphNodes.select()}
        memory_nodes = list(self.memory_graph.G.nodes(data=True))

        # 批量准备节点数据
        nodes_to_create = []
        nodes_to_update = []
        nodes_to_delete = set()

        # 处理节点
        for concept, data in memory_nodes:
            if not concept or not isinstance(concept, str):
                self.memory_graph.G.remove_node(concept)
                continue

            memory_items = data.get("memory_items", [])
            if not isinstance(memory_items, list):
                memory_items = [memory_items] if memory_items else []

            if not memory_items:
                self.memory_graph.G.remove_node(concept)
                continue

            # 计算内存中节点的特征值
            memory_hash = self.hippocampus.calculate_node_hash(concept, memory_items)
            created_time = data.get("created_time", current_time)
            last_modified = data.get("last_modified", current_time)

            # 将memory_items转换为JSON字符串
            try:
                memory_items = [str(item) for item in memory_items]
                memory_items_json = json.dumps(memory_items, ensure_ascii=False)
                if not memory_items_json:
                    continue
            except Exception:
                self.memory_graph.G.remove_node(concept)
                continue

            if concept not in db_nodes:
                nodes_to_create.append(
                    {
                        "concept": concept,
                        "memory_items": memory_items_json,
                        "hash": memory_hash,
                        "created_time": created_time,
                        "last_modified": last_modified,
                    }
                )
            else:
                db_node = db_nodes[concept]
                if db_node.hash != memory_hash:
                    nodes_to_update.append(
                        {
                            "concept": concept,
                            "memory_items": memory_items_json,
                            "hash": memory_hash,
                            "last_modified": last_modified,
                        }
                    )

        # 计算需要删除的节点
        memory_concepts = {concept for concept, _ in memory_nodes}
        nodes_to_delete = set(db_nodes.keys()) - memory_concepts

        # 批量处理节点
        if nodes_to_create:
            batch_size = 100
            for i in range(0, len(nodes_to_create), batch_size):
                batch = nodes_to_create[i : i + batch_size]
                GraphNodes.insert_many(batch).execute()

        if nodes_to_update:
            batch_size = 100
            for i in range(0, len(nodes_to_update), batch_size):
                batch = nodes_to_update[i : i + batch_size]
                for node_data in batch:
                    GraphNodes.update(**{k: v for k, v in node_data.items() if k != "concept"}).where(
                        GraphNodes.concept == node_data["concept"]
                    ).execute()

        if nodes_to_delete:
            GraphNodes.delete().where(GraphNodes.concept.in_(nodes_to_delete)).execute()

        # 处理边的信息
        db_edges = list(GraphEdges.select())
        memory_edges = list(self.memory_graph.G.edges(data=True))

        # 创建边的哈希值字典
        db_edge_dict = {}
        for edge in db_edges:
            edge_hash = self.hippocampus.calculate_edge_hash(edge.source, edge.target)
            db_edge_dict[(edge.source, edge.target)] = {"hash": edge_hash, "strength": edge.strength}

        # 批量准备边数据
        edges_to_create = []
        edges_to_update = []

        # 处理边
        for source, target, data in memory_edges:
            edge_hash = self.hippocampus.calculate_edge_hash(source, target)
            edge_key = (source, target)
            strength = data.get("strength", 1)
            created_time = data.get("created_time", current_time)
            last_modified = data.get("last_modified", current_time)

            if edge_key not in db_edge_dict:
                edges_to_create.append(
                    {
                        "source": source,
                        "target": target,
                        "strength": strength,
                        "hash": edge_hash,
                        "created_time": created_time,
                        "last_modified": last_modified,
                    }
                )
            elif db_edge_dict[edge_key]["hash"] != edge_hash:
                edges_to_update.append(
                    {
                        "source": source,
                        "target": target,
                        "strength": strength,
                        "hash": edge_hash,
                        "last_modified": last_modified,
                    }
                )

        # 计算需要删除的边
        memory_edge_keys = {(source, target) for source, target, _ in memory_edges}
        edges_to_delete = set(db_edge_dict.keys()) - memory_edge_keys

        # 批量处理边
        if edges_to_create:
            batch_size = 100
            for i in range(0, len(edges_to_create), batch_size):
                batch = edges_to_create[i : i + batch_size]
                GraphEdges.insert_many(batch).execute()

        if edges_to_update:
            batch_size = 100
            for i in range(0, len(edges_to_update), batch_size):
                batch = edges_to_update[i : i + batch_size]
                for edge_data in batch:
                    GraphEdges.update(**{k: v for k, v in edge_data.items() if k not in ["source", "target"]}).where(
                        (GraphEdges.source == edge_data["source"]) & (GraphEdges.target == edge_data["target"])
                    ).execute()

        if edges_to_delete:
            for source, target in edges_to_delete:
                GraphEdges.delete().where((GraphEdges.source == source) & (GraphEdges.target == target)).execute()

        end_time = time.time()
        logger.info(f"[同步] 总耗时: {end_time - start_time:.2f}秒")
        logger.info(f"[同步] 同步了 {len(memory_nodes)} 个节点和 {len(memory_edges)} 条边")

    async def resync_memory_to_db(self):
        """清空数据库并重新同步所有记忆数据"""
        start_time = time.time()
        logger.info("[数据库] 开始重新同步所有记忆数据...")

        # 清空数据库
        clear_start = time.time()
        GraphNodes.delete().execute()
        GraphEdges.delete().execute()
        clear_end = time.time()
        logger.info(f"[数据库] 清空数据库耗时: {clear_end - clear_start:.2f}秒")

        # 获取所有节点和边
        memory_nodes = list(self.memory_graph.G.nodes(data=True))
        memory_edges = list(self.memory_graph.G.edges(data=True))
        current_time = datetime.datetime.now().timestamp()

        # 批量准备节点数据
        nodes_data = []
        for concept, data in memory_nodes:
            memory_items = data.get("memory_items", [])
            if not isinstance(memory_items, list):
                memory_items = [memory_items] if memory_items else []

            try:
                memory_items = [str(item) for item in memory_items]
                memory_items_json = json.dumps(memory_items, ensure_ascii=False)
                if not memory_items_json:
                    continue

                nodes_data.append(
                    {
                        "concept": concept,
                        "memory_items": memory_items_json,
                        "hash": self.hippocampus.calculate_node_hash(concept, memory_items),
                        "created_time": data.get("created_time", current_time),
                        "last_modified": data.get("last_modified", current_time),
                    }
                )
            except Exception as e:
                logger.error(f"准备节点 {concept} 数据时发生错误: {e}")
                continue

        # 批量准备边数据
        edges_data = []
        for source, target, data in memory_edges:
            try:
                edges_data.append(
                    {
                        "source": source,
                        "target": target,
                        "strength": data.get("strength", 1),
                        "hash": self.hippocampus.calculate_edge_hash(source, target),
                        "created_time": data.get("created_time", current_time),
                        "last_modified": data.get("last_modified", current_time),
                    }
                )
            except Exception as e:
                logger.error(f"准备边 {source}-{target} 数据时发生错误: {e}")
                continue

        # 使用事务批量写入节点
        node_start = time.time()
        if nodes_data:
            batch_size = 500  # 增加批量大小
            with GraphNodes._meta.database.atomic():
                for i in range(0, len(nodes_data), batch_size):
                    batch = nodes_data[i : i + batch_size]
                    GraphNodes.insert_many(batch).execute()
        node_end = time.time()
        logger.info(f"[数据库] 写入 {len(nodes_data)} 个节点耗时: {node_end - node_start:.2f}秒")

        # 使用事务批量写入边
        edge_start = time.time()
        if edges_data:
            batch_size = 500  # 增加批量大小
            with GraphEdges._meta.database.atomic():
                for i in range(0, len(edges_data), batch_size):
                    batch = edges_data[i : i + batch_size]
                    GraphEdges.insert_many(batch).execute()
        edge_end = time.time()
        logger.info(f"[数据库] 写入 {len(edges_data)} 条边耗时: {edge_end - edge_start:.2f}秒")

        end_time = time.time()
        logger.info(f"[数据库] 重新同步完成，总耗时: {end_time - start_time:.2f}秒")
        logger.info(f"[数据库] 同步了 {len(nodes_data)} 个节点和 {len(edges_data)} 条边")

    def sync_memory_from_db(self):
        """从数据库同步数据到内存中的图结构"""
        current_time = datetime.datetime.now().timestamp()
        need_update = False

        # 清空当前图
        self.memory_graph.G.clear()

        # 从数据库加载所有节点
        nodes = list(GraphNodes.select())
        for node in nodes:
            concept = node.concept
            try:
                memory_items = json.loads(node.memory_items)
                if not isinstance(memory_items, list):
                    memory_items = [memory_items] if memory_items else []

                # 检查时间字段是否存在
                if not node.created_time or not node.last_modified:
                    need_update = True
                    # 更新数据库中的节点
                    update_data = {}
                    if not node.created_time:
                        update_data["created_time"] = current_time
                    if not node.last_modified:
                        update_data["last_modified"] = current_time

                    GraphNodes.update(**update_data).where(GraphNodes.concept == concept).execute()

                # 获取时间信息(如果不存在则使用当前时间)
                created_time = node.created_time or current_time
                last_modified = node.last_modified or current_time

                # 添加节点到图中
                self.memory_graph.G.add_node(
                    concept, memory_items=memory_items, created_time=created_time, last_modified=last_modified
                )
            except Exception as e:
                logger.error(f"加载节点 {concept} 时发生错误: {e}")
                continue

        # 从数据库加载所有边
        edges = list(GraphEdges.select())
        for edge in edges:
            source = edge.source
            target = edge.target
            strength = edge.strength

            # 检查时间字段是否存在
            if not edge.created_time or not edge.last_modified:
                need_update = True
                # 更新数据库中的边
                update_data = {}
                if not edge.created_time:
                    update_data["created_time"] = current_time
                if not edge.last_modified:
                    update_data["last_modified"] = current_time

                GraphEdges.update(**update_data).where(
                    (GraphEdges.source == source) & (GraphEdges.target == target)
                ).execute()

            # 获取时间信息(如果不存在则使用当前时间)
            created_time = edge.created_time or current_time
            last_modified = edge.last_modified or current_time

            # 只有当源节点和目标节点都存在时才添加边
            if source in self.memory_graph.G and target in self.memory_graph.G:
                self.memory_graph.G.add_edge(
                    source, target, strength=strength, created_time=created_time, last_modified=last_modified
                )

        if need_update:
            logger.info("[数据库] 已为缺失的时间字段进行补充")


# 负责整合，遗忘，合并记忆
class ParahippocampalGyrus:
    def __init__(self, hippocampus: Hippocampus):
        self.hippocampus = hippocampus
        self.memory_graph = hippocampus.memory_graph

    async def memory_compress(self, messages: list, compress_rate=0.1):
        """压缩和总结消息内容，生成记忆主题和摘要。

        Args:
            messages (list): 消息列表，每个消息是一个字典，包含数据库消息结构。
            compress_rate (float, optional): 压缩率，用于控制生成的主题数量。默认为0.1。

        Returns:
            tuple: (compressed_memory, similar_topics_dict)
                - compressed_memory: set, 压缩后的记忆集合，每个元素是一个元组 (topic, summary)
                - similar_topics_dict: dict, 相似主题字典

        Process:
            1. 使用 build_readable_messages 生成包含时间、人物信息的格式化文本。
            2. 使用LLM提取关键主题。
            3. 过滤掉包含禁用关键词的主题。
            4. 为每个主题生成摘要。
            5. 查找与现有记忆中的相似主题。
        """
        if not messages:
            return set(), {}

        # 1. 使用 build_readable_messages 生成格式化文本
        # build_readable_messages 只返回一个字符串，不需要解包
        input_text = build_readable_messages(
            messages,
            merge_messages=True,  # 合并连续消息
            timestamp_mode="normal_no_YMD",  # 使用 'YYYY-MM-DD HH:MM:SS' 格式
            replace_bot_name=False,  # 保留原始用户名
        )

        # 如果生成的可读文本为空（例如所有消息都无效），则直接返回
        if not input_text:
            logger.warning("无法从提供的消息生成可读文本，跳过记忆压缩。")
            return set(), {}

        current_date = f"当前日期: {datetime.datetime.now().isoformat()}"
        input_text = f"{current_date}\n{input_text}"

        logger.debug(f"记忆来源:\n{input_text}")

        # 2. 使用LLM提取关键主题
        topic_num = self.hippocampus.calculate_topic_num(input_text, compress_rate)
        topics_response, (reasoning_content, model_name) = await self.hippocampus.model_summary.generate_response_async(
            self.hippocampus.find_topic_llm(input_text, topic_num)
        )

        # 提取<>中的内容
        topics = re.findall(r"<([^>]+)>", topics_response)

        if not topics:
            topics = ["none"]
        else:
            topics = [
                topic.strip()
                for topic in ",".join(topics).replace("，", ",").replace("、", ",").replace(" ", ",").split(",")
                if topic.strip()
            ]

        # 3. 过滤掉包含禁用关键词的topic
        filtered_topics = [
            topic for topic in topics if not any(keyword in topic for keyword in global_config.memory.memory_ban_words)
        ]

        logger.debug(f"过滤后话题: {filtered_topics}")

        # 4. 创建所有话题的摘要生成任务
        tasks = []
        for topic in filtered_topics:
            # 调用修改后的 topic_what，不再需要 time_info
            topic_what_prompt = self.hippocampus.topic_what(input_text, topic)
            try:
                task = self.hippocampus.model_summary.generate_response_async(topic_what_prompt)
                tasks.append((topic.strip(), task))
            except Exception as e:
                logger.error(f"生成话题 '{topic}' 的摘要时发生错误: {e}")
                continue

        # 等待所有任务完成
        compressed_memory = set()
        similar_topics_dict = {}

        for topic, task in tasks:
            response = await task
            if response:
                compressed_memory.add((topic, response[0]))

                existing_topics = list(self.memory_graph.G.nodes())
                similar_topics = []

                for existing_topic in existing_topics:
                    topic_words = set(jieba.cut(topic))
                    existing_words = set(jieba.cut(existing_topic))

                    all_words = topic_words | existing_words
                    v1 = [1 if word in topic_words else 0 for word in all_words]
                    v2 = [1 if word in existing_words else 0 for word in all_words]

                    similarity = cosine_similarity(v1, v2)

                    if similarity >= 0.7:
                        similar_topics.append((existing_topic, similarity))

                similar_topics.sort(key=lambda x: x[1], reverse=True)
                similar_topics = similar_topics[:3]
                similar_topics_dict[topic] = similar_topics

        return compressed_memory, similar_topics_dict

    async def operation_build_memory(self):
        logger.info("------------------------------------开始构建记忆--------------------------------------")
        start_time = time.time()
        memory_samples = self.hippocampus.entorhinal_cortex.get_memory_sample()
        all_added_nodes = []
        all_connected_nodes = []
        all_added_edges = []
        for i, messages in enumerate(memory_samples, 1):
            all_topics = []
            compress_rate = global_config.memory.memory_compress_rate
            try:
                compressed_memory, similar_topics_dict = await self.memory_compress(messages, compress_rate)
            except Exception as e:
                logger.error(f"压缩记忆时发生错误: {e}")
                continue
            for topic, memory in compressed_memory:
                logger.info(f"取得记忆: {topic} - {memory}")
            for topic, similar_topics in similar_topics_dict.items():
                logger.debug(f"相似话题: {topic} - {similar_topics}")

            current_time = datetime.datetime.now().timestamp()
            logger.debug(f"添加节点: {', '.join(topic for topic, _ in compressed_memory)}")
            all_added_nodes.extend(topic for topic, _ in compressed_memory)

            for topic, memory in compressed_memory:
                self.memory_graph.add_dot(topic, memory)
                all_topics.append(topic)

                if topic in similar_topics_dict:
                    similar_topics = similar_topics_dict[topic]
                    for similar_topic, similarity in similar_topics:
                        if topic != similar_topic:
                            strength = int(similarity * 10)

                            logger.debug(f"连接相似节点: {topic} 和 {similar_topic} (强度: {strength})")
                            all_added_edges.append(f"{topic}-{similar_topic}")

                            all_connected_nodes.append(topic)
                            all_connected_nodes.append(similar_topic)

                            self.memory_graph.G.add_edge(
                                topic,
                                similar_topic,
                                strength=strength,
                                created_time=current_time,
                                last_modified=current_time,
                            )

            for topic1, topic2 in combinations(all_topics, 2):
                logger.debug(f"连接同批次节点: {topic1} 和 {topic2}")
                all_added_edges.append(f"{topic1}-{topic2}")
                self.memory_graph.connect_dot(topic1, topic2)

            progress = (i / len(memory_samples)) * 100
            bar_length = 30
            filled_length = int(bar_length * i // len(memory_samples))
            bar = "█" * filled_length + "-" * (bar_length - filled_length)
            logger.debug(f"进度: [{bar}] {progress:.1f}% ({i}/{len(memory_samples)})")

        if all_added_nodes:
            logger.info(f"更新记忆: {', '.join(all_added_nodes)}")
        if all_added_edges:
            logger.debug(f"强化连接: {', '.join(all_added_edges)}")
        if all_connected_nodes:
            logger.info(f"强化连接节点: {', '.join(all_connected_nodes)}")

        await self.hippocampus.entorhinal_cortex.sync_memory_to_db()

        end_time = time.time()
        logger.info(f"---------------------记忆构建耗时: {end_time - start_time:.2f} 秒---------------------")

    async def operation_forget_topic(self, percentage=0.005):
        start_time = time.time()
        logger.info("[遗忘] 开始检查数据库...")

        # 验证百分比参数
        if not 0 <= percentage <= 1:
            logger.warning(f"[遗忘] 无效的遗忘百分比: {percentage}, 使用默认值 0.005")
            percentage = 0.005

        all_nodes = list(self.memory_graph.G.nodes())
        all_edges = list(self.memory_graph.G.edges())

        if not all_nodes and not all_edges:
            logger.info("[遗忘] 记忆图为空,无需进行遗忘操作")
            return

        # 确保至少检查1个节点和边，且不超过总数
        check_nodes_count = max(1, min(len(all_nodes), int(len(all_nodes) * percentage)))
        check_edges_count = max(1, min(len(all_edges), int(len(all_edges) * percentage)))

        # 只有在有足够的节点和边时才进行采样
        if len(all_nodes) >= check_nodes_count and len(all_edges) >= check_edges_count:
            try:
                nodes_to_check = random.sample(all_nodes, check_nodes_count)
                edges_to_check = random.sample(all_edges, check_edges_count)
            except ValueError as e:
                logger.error(f"[遗忘] 采样错误: {str(e)}")
                return
        else:
            logger.info("[遗忘] 没有足够的节点或边进行遗忘操作")
            return

        # 使用列表存储变化信息
        edge_changes = {
            "weakened": [],  # 存储减弱的边
            "removed": [],  # 存储移除的边
        }
        node_changes = {
            "reduced": [],  # 存储减少记忆的节点
            "removed": [],  # 存储移除的节点
        }

        current_time = datetime.datetime.now().timestamp()

        logger.info("[遗忘] 开始检查连接...")
        edge_check_start = time.time()
        for source, target in edges_to_check:
            edge_data = self.memory_graph.G[source][target]
            last_modified = edge_data.get("last_modified")

            if current_time - last_modified > 3600 * global_config.memory.memory_forget_time:
                current_strength = edge_data.get("strength", 1)
                new_strength = current_strength - 1

                if new_strength <= 0:
                    self.memory_graph.G.remove_edge(source, target)
                    edge_changes["removed"].append(f"{source} -> {target}")
                else:
                    edge_data["strength"] = new_strength
                    edge_data["last_modified"] = current_time
                    edge_changes["weakened"].append(f"{source}-{target} (强度: {current_strength} -> {new_strength})")
        edge_check_end = time.time()
        logger.info(f"[遗忘] 连接检查耗时: {edge_check_end - edge_check_start:.2f}秒")

        logger.info("[遗忘] 开始检查节点...")
        node_check_start = time.time()
        for node in nodes_to_check:
            # 检查节点是否存在，以防在迭代中被移除（例如边移除导致）
            if node not in self.memory_graph.G:
                continue

            node_data = self.memory_graph.G.nodes[node]

            # 首先获取记忆项
            memory_items = node_data.get("memory_items", [])
            if not isinstance(memory_items, list):
                memory_items = [memory_items] if memory_items else []

            # 新增：检查节点是否为空
            if not memory_items:
                try:
                    self.memory_graph.G.remove_node(node)
                    node_changes["removed"].append(f"{node}(空节点)")  # 标记为空节点移除
                    logger.debug(f"[遗忘] 移除了空的节点: {node}")
                except nx.NetworkXError as e:
                    logger.warning(f"[遗忘] 移除空节点 {node} 时发生错误（可能已被移除）: {e}")
                continue  # 处理下一个节点

            # --- 如果节点不为空，则执行原来的不活跃检查和随机移除逻辑 ---
            last_modified = node_data.get("last_modified", current_time)
            # 条件1：检查是否长时间未修改 (超过24小时)
            if current_time - last_modified > 3600 * 24:
                # 条件2：再次确认节点包含记忆项（理论上已确认，但作为保险）
                if memory_items:
                    current_count = len(memory_items)
                    # 如果列表非空，才进行随机选择
                    if current_count > 0:
                        removed_item = random.choice(memory_items)
                        try:
                            memory_items.remove(removed_item)

                            # 条件3：检查移除后 memory_items 是否变空
                            if memory_items:  # 如果移除后列表不为空
                                # self.memory_graph.G.nodes[node]["memory_items"] = memory_items # 直接修改列表即可
                                self.memory_graph.G.nodes[node]["last_modified"] = current_time  # 更新修改时间
                                node_changes["reduced"].append(f"{node} (数量: {current_count} -> {len(memory_items)})")
                            else:  # 如果移除后列表为空
                                # 尝试移除节点，处理可能的错误
                                try:
                                    self.memory_graph.G.remove_node(node)
                                    node_changes["removed"].append(f"{node}(遗忘清空)")  # 标记为遗忘清空
                                    logger.debug(f"[遗忘] 节点 {node} 因移除最后一项而被清空。")
                                except nx.NetworkXError as e:
                                    logger.warning(f"[遗忘] 尝试移除节点 {node} 时发生错误（可能已被移除）：{e}")
                        except ValueError:
                            # 这个错误理论上不应发生，因为 removed_item 来自 memory_items
                            logger.warning(f"[遗忘] 尝试从节点 '{node}' 移除不存在的项目 '{removed_item[:30]}...'")
        node_check_end = time.time()
        logger.info(f"[遗忘] 节点检查耗时: {node_check_end - node_check_start:.2f}秒")

        if any(edge_changes.values()) or any(node_changes.values()):
            sync_start = time.time()

            await self.hippocampus.entorhinal_cortex.resync_memory_to_db()

            sync_end = time.time()
            logger.info(f"[遗忘] 数据库同步耗时: {sync_end - sync_start:.2f}秒")

            # 汇总输出所有变化
            logger.info("[遗忘] 遗忘操作统计:")
            if edge_changes["weakened"]:
                logger.info(
                    f"[遗忘] 减弱的连接 ({len(edge_changes['weakened'])}个): {', '.join(edge_changes['weakened'])}"
                )

            if edge_changes["removed"]:
                logger.info(
                    f"[遗忘] 移除的连接 ({len(edge_changes['removed'])}个): {', '.join(edge_changes['removed'])}"
                )

            if node_changes["reduced"]:
                logger.info(
                    f"[遗忘] 减少记忆的节点 ({len(node_changes['reduced'])}个): {', '.join(node_changes['reduced'])}"
                )

            if node_changes["removed"]:
                logger.info(
                    f"[遗忘] 移除的节点 ({len(node_changes['removed'])}个): {', '.join(node_changes['removed'])}"
                )
        else:
            logger.info("[遗忘] 本次检查没有节点或连接满足遗忘条件")

        end_time = time.time()
        logger.info(f"[遗忘] 总耗时: {end_time - start_time:.2f}秒")

    async def operation_consolidate_memory(self):
        """整合记忆：合并节点内相似的记忆项"""
        start_time = time.time()
        percentage = global_config.memory.consolidate_memory_percentage
        similarity_threshold = global_config.memory.consolidation_similarity_threshold
        logger.info(f"[整合] 开始检查记忆节点... 检查比例: {percentage:.2%}, 合并阈值: {similarity_threshold}")

        # 获取所有至少有2条记忆项的节点
        eligible_nodes = []
        for node, data in self.memory_graph.G.nodes(data=True):
            memory_items = data.get("memory_items", [])
            if isinstance(memory_items, list) and len(memory_items) >= 2:
                eligible_nodes.append(node)

        if not eligible_nodes:
            logger.info("[整合] 没有找到包含多个记忆项的节点，无需整合。")
            return

        # 计算需要检查的节点数量
        check_nodes_count = max(1, min(len(eligible_nodes), int(len(eligible_nodes) * percentage)))

        # 随机抽取节点进行检查
        try:
            nodes_to_check = random.sample(eligible_nodes, check_nodes_count)
        except ValueError as e:
            logger.error(f"[整合] 抽样节点时出错: {e}")
            return

        logger.info(f"[整合] 将检查 {len(nodes_to_check)} / {len(eligible_nodes)} 个符合条件的节点。")

        merged_count = 0
        nodes_modified = set()
        current_timestamp = datetime.datetime.now().timestamp()

        for node in nodes_to_check:
            node_data = self.memory_graph.G.nodes[node]
            memory_items = node_data.get("memory_items", [])
            if not isinstance(memory_items, list) or len(memory_items) < 2:
                continue  # 双重检查，理论上不会进入

            items_copy = list(memory_items)  # 创建副本以安全迭代和修改

            # 遍历所有记忆项组合
            for item1, item2 in combinations(items_copy, 2):
                # 确保 item1 和 item2 仍然存在于原始列表中（可能已被之前的合并移除）
                if item1 not in memory_items or item2 not in memory_items:
                    continue

                similarity = self._calculate_item_similarity(item1, item2)

                if similarity >= similarity_threshold:
                    logger.debug(f"[整合] 节点 '{node}' 中发现相似项 (相似度: {similarity:.2f}):")
<<<<<<< HEAD
                    logger.info(f"  - '{item1}'")
                    logger.info(f"  - '{item2}'")
=======
                    logger.debug(f"  - '{item1}'")
                    logger.debug(f"  - '{item2}'")
>>>>>>> 44f79a6c

                    # 比较信息量
                    info1 = calculate_information_content(item1)
                    info2 = calculate_information_content(item2)

                    if info1 >= info2:
                        item_to_keep = item1
                        item_to_remove = item2
                    else:
                        item_to_keep = item2
                        item_to_remove = item1

                    # 从原始列表中移除信息量较低的项
                    try:
                        memory_items.remove(item_to_remove)
                        logger.info(
                            f"[整合] 已合并节点 '{node}' 中的记忆，保留: '{item_to_keep[:60]}...', 移除: '{item_to_remove[:60]}...'"
                        )
                        merged_count += 1
                        nodes_modified.add(node)
                        node_data["last_modified"] = current_timestamp  # 更新修改时间
                        _merged_in_this_node = True
                        break  # 每个节点每次检查只合并一对
                    except ValueError:
                        # 如果项已经被移除（例如，在之前的迭代中作为 item_to_keep），则跳过
                        logger.warning(
                            f"[整合] 尝试移除节点 '{node}' 中不存在的项 '{item_to_remove[:30]}...'，可能已被合并。"
                        )
                        continue
            # # 如果节点内发生了合并，更新节点数据 (这种方式不安全，会丢失其他属性)
            # if merged_in_this_node:
            #      self.memory_graph.G.nodes[node]["memory_items"] = memory_items

        if merged_count > 0:
            logger.info(f"[整合] 共合并了 {merged_count} 对相似记忆项，分布在 {len(nodes_modified)} 个节点中。")
            sync_start = time.time()
            logger.info("[整合] 开始将变更同步到数据库...")
            # 使用 resync 更安全地处理删除和添加
            await self.hippocampus.entorhinal_cortex.resync_memory_to_db()
            sync_end = time.time()
            logger.info(f"[整合] 数据库同步耗时: {sync_end - sync_start:.2f}秒")
        else:
            logger.info("[整合] 本次检查未发现需要合并的记忆项。")

        end_time = time.time()
        logger.info(f"[整合] 整合检查完成，总耗时: {end_time - start_time:.2f}秒")

    @staticmethod
    def _calculate_item_similarity(item1: str, item2: str) -> float:
        """计算两条记忆项文本的余弦相似度"""
        words1 = set(jieba.cut(item1))
        words2 = set(jieba.cut(item2))
        all_words = words1 | words2
        if not all_words:
            return 0.0
        v1 = [1 if word in words1 else 0 for word in all_words]
        v2 = [1 if word in words2 else 0 for word in all_words]
        return cosine_similarity(v1, v2)


class HippocampusManager:
    def __init__(self):
        self._hippocampus = None
        self._initialized = False

    def initialize(self):
        """初始化海马体实例"""
        if self._initialized:
            return self._hippocampus

        self._hippocampus = Hippocampus()
        self._hippocampus.initialize()
        self._initialized = True

        # 输出记忆图统计信息
        memory_graph = self._hippocampus.memory_graph.G
        node_count = len(memory_graph.nodes())
        edge_count = len(memory_graph.edges())

        logger.info(f"""--------------------------------
                    记忆系统参数配置:
                    构建间隔: {global_config.memory.memory_build_interval}秒|样本数: {global_config.memory.memory_build_sample_num},长度: {global_config.memory.memory_build_sample_length}|压缩率: {global_config.memory.memory_compress_rate}
                    记忆构建分布: {global_config.memory.memory_build_distribution}
                    遗忘间隔: {global_config.memory.forget_memory_interval}秒|遗忘比例: {global_config.memory.memory_forget_percentage}|遗忘: {global_config.memory.memory_forget_time}小时之后
                    记忆图统计信息: 节点数量: {node_count}, 连接数量: {edge_count}
                    --------------------------------""")  # noqa: E501

        return self._hippocampus

    def get_hippocampus(self):
        if not self._initialized:
            raise RuntimeError("HippocampusManager 尚未初始化，请先调用 initialize 方法")
        return self._hippocampus

    async def build_memory(self):
        """构建记忆的公共接口"""
        if not self._initialized:
            raise RuntimeError("HippocampusManager 尚未初始化，请先调用 initialize 方法")
        return await self._hippocampus.parahippocampal_gyrus.operation_build_memory()

    async def forget_memory(self, percentage: float = 0.005):
        """遗忘记忆的公共接口"""
        if not self._initialized:
            raise RuntimeError("HippocampusManager 尚未初始化，请先调用 initialize 方法")
        return await self._hippocampus.parahippocampal_gyrus.operation_forget_topic(percentage)

    async def consolidate_memory(self):
        """整合记忆的公共接口"""
        if not self._initialized:
            raise RuntimeError("HippocampusManager 尚未初始化，请先调用 initialize 方法")
        # 注意：目前 operation_consolidate_memory 内部直接读取配置，percentage 参数暂时无效
        # 如果需要外部控制比例，需要修改 operation_consolidate_memory
        return await self._hippocampus.parahippocampal_gyrus.operation_consolidate_memory()

    async def get_memory_from_text(
        self,
        text: str,
        max_memory_num: int = 3,
        max_memory_length: int = 2,
        max_depth: int = 3,
        fast_retrieval: bool = False,
    ) -> list:
        """从文本中获取相关记忆的公共接口"""
        if not self._initialized:
            raise RuntimeError("HippocampusManager 尚未初始化，请先调用 initialize 方法")
        try:
            response = await self._hippocampus.get_memory_from_text(
                text, max_memory_num, max_memory_length, max_depth, fast_retrieval
            )
        except Exception as e:
            logger.error(f"文本激活记忆失败: {e}")
            response = []
        return response

    async def get_memory_from_topic(
        self, valid_keywords: list[str], max_memory_num: int = 3, max_memory_length: int = 2, max_depth: int = 3
    ) -> list:
        """从文本中获取相关记忆的公共接口"""
        if not self._initialized:
            raise RuntimeError("HippocampusManager 尚未初始化，请先调用 initialize 方法")
        try:
            response = await self._hippocampus.get_memory_from_topic(
                valid_keywords, max_memory_num, max_memory_length, max_depth
            )
        except Exception as e:
            logger.error(f"文本激活记忆失败: {e}")
            response = []
        return response

    async def get_activate_from_text(self, text: str, max_depth: int = 3, fast_retrieval: bool = False) -> float:
        """从文本中获取激活值的公共接口"""
        if not self._initialized:
            raise RuntimeError("HippocampusManager 尚未初始化，请先调用 initialize 方法")
        try:
            response = await self._hippocampus.get_activate_from_text(text, max_depth, fast_retrieval)
        except Exception as e:
            logger.error(f"文本产生激活值失败: {e}")
            response = 0.0
        return response

    def get_memory_from_keyword(self, keyword: str, max_depth: int = 2) -> list:
        """从关键词获取相关记忆的公共接口"""
        if not self._initialized:
            raise RuntimeError("HippocampusManager 尚未初始化，请先调用 initialize 方法")
        return self._hippocampus.get_memory_from_keyword(keyword, max_depth)

    def get_all_node_names(self) -> list:
        """获取所有节点名称的公共接口"""
        if not self._initialized:
            raise RuntimeError("HippocampusManager 尚未初始化，请先调用 initialize 方法")
        return self._hippocampus.get_all_node_names()


# 创建全局实例
hippocampus_manager = HippocampusManager()<|MERGE_RESOLUTION|>--- conflicted
+++ resolved
@@ -409,11 +409,7 @@
                         activation_values[neighbor] = new_activation
                         visited_nodes.add(neighbor)
                         nodes_to_process.append((neighbor, new_activation, current_depth + 1))
-<<<<<<< HEAD
-                        logger.info(
-=======
                         logger.debug(
->>>>>>> 44f79a6c
                             f"节点 '{neighbor}' 被激活，激活值: {new_activation:.2f} (通过 '{current_node}' 连接，强度: {strength}, 深度: {current_depth + 1})"
                         )  # noqa: E501
 
@@ -584,11 +580,7 @@
                         activation_values[neighbor] = new_activation
                         visited_nodes.add(neighbor)
                         nodes_to_process.append((neighbor, new_activation, current_depth + 1))
-<<<<<<< HEAD
-                        logger.info(
-=======
                         logger.debug(
->>>>>>> 44f79a6c
                             f"节点 '{neighbor}' 被激活，激活值: {new_activation:.2f} (通过 '{current_node}' 连接，强度: {strength}, 深度: {current_depth + 1})"
                         )  # noqa: E501
 
@@ -741,11 +733,7 @@
 
         # 对每个关键词进行扩散式检索
         for keyword in valid_keywords:
-<<<<<<< HEAD
-            logger.info(f"开始以关键词 '{keyword}' 为中心进行扩散检索 (最大深度: {max_depth}):")
-=======
             logger.debug(f"开始以关键词 '{keyword}' 为中心进行扩散检索 (最大深度: {max_depth}):")
->>>>>>> 44f79a6c
             # 初始化激活值
             activation_values = {keyword: 1.0}
             # 记录已访问的节点
@@ -796,11 +784,7 @@
 
         # 计算激活节点数与总节点数的比值
         total_activation = sum(activate_map.values())
-<<<<<<< HEAD
-        logger.info(f"总激活值: {total_activation:.2f}")
-=======
         logger.debug(f"总激活值: {total_activation:.2f}")
->>>>>>> 44f79a6c
         total_nodes = len(self.memory_graph.G.nodes())
         # activated_nodes = len(activate_map)
         activation_ratio = total_activation / total_nodes if total_nodes > 0 else 0
@@ -1621,13 +1605,8 @@
 
                 if similarity >= similarity_threshold:
                     logger.debug(f"[整合] 节点 '{node}' 中发现相似项 (相似度: {similarity:.2f}):")
-<<<<<<< HEAD
-                    logger.info(f"  - '{item1}'")
-                    logger.info(f"  - '{item2}'")
-=======
                     logger.debug(f"  - '{item1}'")
                     logger.debug(f"  - '{item2}'")
->>>>>>> 44f79a6c
 
                     # 比较信息量
                     info1 = calculate_information_content(item1)
