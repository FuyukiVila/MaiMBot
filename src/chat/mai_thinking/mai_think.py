--- conflicted
+++ resolved
@@ -94,13 +94,9 @@
 
         msg_recv = await self.build_internal_message_recv(self.mind)
         await self.s4u_message_processor.process_message(msg_recv)
-<<<<<<< HEAD
-
-=======
         internal_manager.set_internal_state(self.mind)
         
     
->>>>>>> ae675faa
     async def do_think_when_receive_message(self):
         pass
 
