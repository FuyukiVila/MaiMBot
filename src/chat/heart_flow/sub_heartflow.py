--- conflicted
+++ resolved
@@ -40,96 +40,6 @@
         """异步初始化方法，创建兴趣流并确定聊天类型"""
         await self.heart_fc_instance.start()
 
-<<<<<<< HEAD
-    async def _stop_heart_fc_chat(self):
-        """停止并清理 HeartFChatting 实例"""
-        if self.heart_fc_instance.running:
-            logger.info(f"{self.log_prefix} 结束专注聊天...")
-            try:
-                await self.heart_fc_instance.shutdown()
-            except Exception as e:
-                logger.error(f"{self.log_prefix} 关闭 HeartFChatting 实例时出错: {e}")
-                logger.error(traceback.format_exc())
-        else:
-            logger.info(f"{self.log_prefix} 没有专注聊天实例，无需停止专注聊天")
-
-    async def _start_heart_fc_chat(self) -> bool:
-        """启动 HeartFChatting 实例，确保 NormalChat 已停止"""
-        try:
-            # 如果任务已完成或不存在，则尝试重新启动
-            if self.heart_fc_instance._loop_task is None or self.heart_fc_instance._loop_task.done():
-                logger.info(f"{self.log_prefix} HeartFChatting 实例存在但循环未运行，尝试启动...")
-                try:
-                    # 添加超时保护
-                    await asyncio.wait_for(self.heart_fc_instance.start(), timeout=15.0)
-                    logger.info(f"{self.log_prefix} HeartFChatting 循环已启动。")
-                    return True
-                except Exception as e:
-                    logger.error(f"{self.log_prefix} 尝试启动现有 HeartFChatting 循环时出错: {e}")
-                    logger.error(traceback.format_exc())
-                    # 出错时清理实例，准备重新创建
-                    self.heart_fc_instance = None
-            else:
-                # 任务正在运行
-                logger.debug(f"{self.log_prefix} HeartFChatting 已在运行中。")
-                return True  # 已经在运行
-
-        except Exception as e:
-            logger.error(f"{self.log_prefix} _start_heart_fc_chat 执行时出错: {e}")
-            logger.error(traceback.format_exc())
-            return False
-        
-
-    def is_in_focus_cooldown(self) -> bool:
-        """检查是否在focus模式的冷却期内
-
-        Returns:
-            bool: 如果在冷却期内返回True，否则返回False
-        """
-        if self.last_focus_exit_time == 0:
-            return False
-
-        # 基础冷却时间10分钟，受auto_focus_threshold调控
-        base_cooldown = 10 * 60  # 10分钟转换为秒
-        cooldown_duration = base_cooldown / global_config.chat.auto_focus_threshold
-
-        current_time = time.time()
-        elapsed_since_exit = current_time - self.last_focus_exit_time
-
-        is_cooling = elapsed_since_exit < cooldown_duration
-
-        if is_cooling:
-            remaining_time = cooldown_duration - elapsed_since_exit
-            remaining_minutes = remaining_time / 60
-            logger.debug(
-                f"[{self.log_prefix}] focus冷却中，剩余时间: {remaining_minutes:.1f}分钟 (阈值: {global_config.chat.auto_focus_threshold})"
-            )
-
-        return is_cooling
-
-    def get_cooldown_progress(self) -> float:
-        """获取冷却进度，返回0-1之间的值
-
-        Returns:
-            float: 0表示刚开始冷却，1表示冷却完成
-        """
-        if self.last_focus_exit_time == 0:
-            return 1.0  # 没有冷却，返回1表示完全恢复
-
-        # 基础冷却时间10分钟，受auto_focus_threshold调控
-        base_cooldown = 10 * 60  # 10分钟转换为秒
-        cooldown_duration = base_cooldown / global_config.chat.auto_focus_threshold
-
-        current_time = time.time()
-        elapsed_since_exit = current_time - self.last_focus_exit_time
-
-        if elapsed_since_exit >= cooldown_duration:
-            return 1.0  # 冷却完成
-
-        # 计算进度：0表示刚开始冷却，1表示冷却完成
-        progress = elapsed_since_exit / cooldown_duration
-        return progress
-=======
     # async def _stop_heart_fc_chat(self):
     #     """停止并清理 HeartFChatting 实例"""
     #     if self.heart_fc_instance.running:
@@ -215,5 +125,4 @@
     #     if elapsed_since_exit >= cooldown_duration:
     #         return 1.0  # 冷却完成
 
-    #     return elapsed_since_exit / cooldown_duration
->>>>>>> 3961fb75
+    #     return elapsed_since_exit / cooldown_duration