import enum
import time
import random
from typing import List, Tuple, Optional
from src.common.logger_manager import get_logger
from src.manager.mood_manager import mood_manager
from src.config.config import global_config

logger = get_logger("mai_state")


# -- 状态相关的可配置参数 (可以从 glocal_config 加载) --
# The line `enable_unlimited_hfc_chat = False` is setting a configuration parameter that controls
# whether a specific debugging feature is enabled or not. When `enable_unlimited_hfc_chat` is set to
# `False`, it means that the debugging feature for unlimited focused chatting is disabled.
<<<<<<< HEAD
enable_unlimited_hfc_chat = False  # 调试用：无限专注聊天
# enable_unlimited_hfc_chat = False
=======
# enable_unlimited_hfc_chat = True  # 调试用：无限专注聊天
enable_unlimited_hfc_chat = False
>>>>>>> a8502e64
prevent_offline_state = True
# 目前默认不启用OFFLINE状


class MaiState(enum.Enum):
    """
    聊天状态:
    OFFLINE: 不在线：回复概率极低，不会进行任何聊天
    NORMAL_CHAT: 正常看手机：回复概率较高，会进行一些普通聊天和少量的专注聊天
    FOCUSED_CHAT: 专注聊天：回复概率极高，会进行专注聊天和少量的普通聊天
    """

    OFFLINE = "不在线"
    NORMAL_CHAT = "正常看手机"
    FOCUSED_CHAT = "专心看手机"


class MaiStateInfo:
    def __init__(self):
        self.mai_status: MaiState = MaiState.NORMAL_CHAT  # 初始状态改为 NORMAL_CHAT
        self.mai_status_history: List[Tuple[MaiState, float]] = []  # 历史状态，包含 状态，时间戳
        self.last_status_change_time: float = time.time()  # 状态最后改变时间
        self.last_min_check_time: float = time.time()  # 上次1分钟规则检查时间

        # Mood management is now part of MaiStateInfo
        self.mood_manager = mood_manager  # Use singleton instance

    def update_mai_status(self, new_status: MaiState) -> bool:
        """
        更新聊天状态。

        Args:
            new_status: 新的 MaiState 状态。

        Returns:
            bool: 如果状态实际发生了改变则返回 True，否则返回 False。
        """
        if new_status != self.mai_status:
            self.mai_status = new_status
            current_time = time.time()
            self.last_status_change_time = current_time
            self.last_min_check_time = current_time  # Reset 1-min check on any state change
            self.mai_status_history.append((new_status, current_time))
            logger.info(f"麦麦状态更新为: {self.mai_status.value}")
            return True
        else:
            return False

    def reset_state_timer(self):
        """
        重置状态持续时间计时器和一分钟规则检查计时器。
        通常在状态保持不变但需要重新开始计时的情况下调用（例如，保持 OFFLINE）。
        """
        current_time = time.time()
        self.last_status_change_time = current_time
        self.last_min_check_time = current_time  # Also reset the 1-min check timer
        logger.debug("MaiStateInfo 状态计时器已重置。")

    def get_mood_prompt(self) -> str:
        """获取当前的心情提示词"""
        # Delegate to the internal mood manager
        return self.mood_manager.get_mood_prompt()

    def get_current_state(self) -> MaiState:
        """获取当前的 MaiState"""
        return self.mai_status


class MaiStateManager:
    """管理 Mai 的整体状态转换逻辑"""

    def __init__(self):
        pass

    @staticmethod
    def check_and_decide_next_state(current_state_info: MaiStateInfo) -> Optional[MaiState]:
        """
        根据当前状态和规则检查是否需要转换状态，并决定下一个状态。
        """
        current_time = time.time()
        current_status = current_state_info.mai_status
        time_in_current_status = current_time - current_state_info.last_status_change_time
        _time_since_last_min_check = current_time - current_state_info.last_min_check_time
        next_state: Optional[MaiState] = None

        def _resolve_offline(candidate_state: MaiState) -> MaiState:
            if candidate_state == MaiState.OFFLINE:
                return current_status
            return candidate_state

        if current_status == MaiState.OFFLINE:
            logger.info("当前[离线]，没看手机，思考要不要上线看看......")
        elif current_status == MaiState.NORMAL_CHAT:
            logger.info("当前在[正常看手机]思考要不要继续聊下去......")
        elif current_status == MaiState.FOCUSED_CHAT:
            logger.info("当前在[专心看手机]思考要不要继续聊下去......")

        if next_state is None:
            time_limit_exceeded = False
            choices_list = []
            weights = []
            rule_id = ""

            if current_status == MaiState.OFFLINE:
                return None
            elif current_status == MaiState.NORMAL_CHAT:
                if time_in_current_status >= 300:  # NORMAL_CHAT 最多持续 300 秒
                    time_limit_exceeded = True
                    rule_id = "2.3 (From NORMAL_CHAT)"
                    weights = [100]
                    choices_list = [MaiState.FOCUSED_CHAT]
            elif current_status == MaiState.FOCUSED_CHAT:
                if time_in_current_status >= 600:  # FOCUSED_CHAT 最多持续 600 秒
                    time_limit_exceeded = True
                    rule_id = "2.4 (From FOCUSED_CHAT)"
                    weights = [100]
                    choices_list = [MaiState.NORMAL_CHAT]

            if time_limit_exceeded:
                next_state_candidate = random.choices(choices_list, weights=weights, k=1)[0]
                resolved_candidate = _resolve_offline(next_state_candidate)
                logger.debug(
                    f"规则{rule_id}：时间到，切换到 {next_state_candidate.value}，resolve 为 {resolved_candidate.value}"
                )
                next_state = resolved_candidate

            if enable_unlimited_hfc_chat:
                logger.debug("调试用：开挂了，强制切换到专注聊天")
                next_state = MaiState.FOCUSED_CHAT

        if next_state is not None and next_state != current_status:
            return next_state
        else:
            return None<|MERGE_RESOLUTION|>--- conflicted
+++ resolved
@@ -13,13 +13,8 @@
 # The line `enable_unlimited_hfc_chat = False` is setting a configuration parameter that controls
 # whether a specific debugging feature is enabled or not. When `enable_unlimited_hfc_chat` is set to
 # `False`, it means that the debugging feature for unlimited focused chatting is disabled.
-<<<<<<< HEAD
-enable_unlimited_hfc_chat = False  # 调试用：无限专注聊天
-# enable_unlimited_hfc_chat = False
-=======
 # enable_unlimited_hfc_chat = True  # 调试用：无限专注聊天
 enable_unlimited_hfc_chat = False
->>>>>>> a8502e64
 prevent_offline_state = True
 # 目前默认不启用OFFLINE状
 
