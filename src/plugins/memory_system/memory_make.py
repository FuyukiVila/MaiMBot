# -*- coding: utf-8 -*-
import sys
import jieba
import networkx as nx
import matplotlib.pyplot as plt
import math
from collections import Counter
import datetime
import random
import time
import os
# from chat.config import global_config
sys.path.append("C:/GitHub/MaiMBot")  # 添加项目根目录到 Python 路径
from src.common.database import Database  # 使用正确的导入语法
from src.plugins.memory_system.llm_module import LLMModel

def calculate_information_content(text):
    """计算文本的信息量（熵）"""
    # 统计字符频率
    char_count = Counter(text)
    total_chars = len(text)
    
    # 计算熵
    entropy = 0
    for count in char_count.values():
        probability = count / total_chars
        entropy -= probability * math.log2(probability)
    
    return entropy

def get_cloest_chat_from_db(db, length: int, timestamp: str):
    """从数据库中获取最接近指定时间戳的聊天记录"""
    chat_text = ''
    closest_record = db.db.messages.find_one({"time": {"$lte": timestamp}}, sort=[('time', -1)])
    
    if closest_record:
        closest_time = closest_record['time']
        group_id = closest_record['group_id']  # 获取groupid
        # 获取该时间戳之后的length条消息，且groupid相同
        chat_record = list(db.db.messages.find({"time": {"$gt": closest_time}, "group_id": group_id}).sort('time', 1).limit(length))
        for record in chat_record:
            time_str = time.strftime('%Y-%m-%d %H:%M:%S', time.localtime(int(record['time'])))
            chat_text += f'[{time_str}] {record["user_nickname"] or "用户" + str(record["user_id"])}: {record["processed_plain_text"]}\n'
        return chat_text
    
    return ''

class Memory_graph:
    def __init__(self):
        self.G = nx.Graph()  # 使用 networkx 的图结构
        self.db = Database.get_instance()
        
    def connect_dot(self, concept1, concept2):
        self.G.add_edge(concept1, concept2)
    
    def add_dot(self, concept, memory):
        if concept in self.G:
            # 如果节点已存在，将新记忆添加到现有列表中
            if 'memory_items' in self.G.nodes[concept]:
                if not isinstance(self.G.nodes[concept]['memory_items'], list):
                    # 如果当前不是列表，将其转换为列表
                    self.G.nodes[concept]['memory_items'] = [self.G.nodes[concept]['memory_items']]
                self.G.nodes[concept]['memory_items'].append(memory)
            else:
                self.G.nodes[concept]['memory_items'] = [memory]
        else:
            # 如果是新节点，创建新的记忆列表
            self.G.add_node(concept, memory_items=[memory])
        
    def get_dot(self, concept):
        # 检查节点是否存在于图中
        if concept in self.G:
            # 从图中获取节点数据
            node_data = self.G.nodes[concept]
            # print(node_data)
            # 创建新的Memory_dot对象
            return concept,node_data
        return None

    def get_related_item(self, topic, depth=1):
        if topic not in self.G:
            return [], []
            
        first_layer_items = []
        second_layer_items = []
        
        # 获取相邻节点
        neighbors = list(self.G.neighbors(topic))
        # print(f"第一层: {topic}")
        
        # 获取当前节点的记忆项
        node_data = self.get_dot(topic)
        if node_data:
            concept, data = node_data
            if 'memory_items' in data:
                memory_items = data['memory_items']
                if isinstance(memory_items, list):
                    first_layer_items.extend(memory_items)
                else:
                    first_layer_items.append(memory_items)
        
        # 只在depth=2时获取第二层记忆
        if depth >= 2:
            # 获取相邻节点的记忆项
            for neighbor in neighbors:
                # print(f"第二层: {neighbor}")
                node_data = self.get_dot(neighbor)
                if node_data:
                    concept, data = node_data
                    if 'memory_items' in data:
                        memory_items = data['memory_items']
                        if isinstance(memory_items, list):
                            second_layer_items.extend(memory_items)
                        else:
                            second_layer_items.append(memory_items)
        
        return first_layer_items, second_layer_items
    
    def store_memory(self):
        for node in self.G.nodes():
            dot_data = {
                "concept": node
            }
            self.db.db.store_memory_dots.insert_one(dot_data)
    
    @property
    def dots(self):
        # 返回所有节点对应的 Memory_dot 对象
        return [self.get_dot(node) for node in self.G.nodes()]
    
    
    def get_random_chat_from_db(self, length: int, timestamp: str):
        # 从数据库中根据时间戳获取离其最近的聊天记录
        chat_text = ''
        closest_record = self.db.db.messages.find_one({"time": {"$lte": timestamp}}, sort=[('time', -1)])  # 调试输出
        
        # print(f"距离time最近的消息时间: {time.strftime('%Y-%m-%d %H:%M:%S', time.localtime(int(closest_record['time'])))}")
        
        if closest_record:
            closest_time = closest_record['time']
            group_id = closest_record['group_id']  # 获取groupid
            # 获取该时间戳之后的length条消息，且groupid相同
            chat_record = list(self.db.db.messages.find({"time": {"$gt": closest_time}, "group_id": group_id}).sort('time', 1).limit(length))
            for record in chat_record:
<<<<<<< HEAD
                time_str = time.strftime('%Y-%m-%d %H:%M:%S', time.localtime(int(record['time'])))
                try:
                    displayname="[(%s)%s]%s" % (record["user_id"],record["user_nickname"],record["user_cardname"])
                except:
                    displayname=record["user_nickname"] or "用户" + str(record["user_id"])
                chat_text += f'[{time_str}] {displayname}: {record["processed_plain_text"]}\n'  # 添加发送者和时间信息
=======
                if record:
                    time_str = time.strftime('%Y-%m-%d %H:%M:%S', time.localtime(int(record['time'])))
                    chat_text += f'[{time_str}] {record["user_nickname"] or "用户" + str(record["user_id"])}: {record["processed_plain_text"]}\n'  # 添加发送者和时间信息
>>>>>>> 1cd7f809
            return chat_text
        
        return []  # 如果没有找到记录，返回空列表

    def save_graph_to_db(self):
        # 保存节点
        for node in self.G.nodes(data=True):
            concept = node[0]
            memory_items = node[1].get('memory_items', [])
            
            # 查找是否存在同名节点
            existing_node = self.db.db.graph_data.nodes.find_one({'concept': concept})
            if existing_node:
                # 如果存在,合并memory_items并去重
                existing_items = existing_node.get('memory_items', [])
                if not isinstance(existing_items, list):
                    existing_items = [existing_items] if existing_items else []
                
                # 合并并去重
                all_items = list(set(existing_items + memory_items))
                
                # 更新节点
                self.db.db.graph_data.nodes.update_one(
                    {'concept': concept},
                    {'$set': {'memory_items': all_items}}
                )
            else:
                # 如果不存在,创建新节点
                node_data = {
                    'concept': concept,
                    'memory_items': memory_items
                }
                self.db.db.graph_data.nodes.insert_one(node_data)
        
        # 保存边
        for edge in self.G.edges():
            source, target = edge
            
            # 查找是否存在同样的边
            existing_edge = self.db.db.graph_data.edges.find_one({
                'source': source,
                'target': target
            })
            
            if existing_edge:
                # 如果存在,增加num属性
                num = existing_edge.get('num', 1) + 1
                self.db.db.graph_data.edges.update_one(
                    {'source': source, 'target': target},
                    {'$set': {'num': num}}
                )
            else:
                # 如果不存在,创建新边
                edge_data = {
                    'source': source,
                    'target': target,
                    'num': 1
                }
                self.db.db.graph_data.edges.insert_one(edge_data)

    def load_graph_from_db(self):
        # 清空当前图
        self.G.clear()
        # 加载节点
        nodes = self.db.db.graph_data.nodes.find()
        for node in nodes:
            memory_items = node.get('memory_items', [])
            if not isinstance(memory_items, list):
                memory_items = [memory_items] if memory_items else []
            self.G.add_node(node['concept'], memory_items=memory_items)
        # 加载边
        edges = self.db.db.graph_data.edges.find()
        for edge in edges:
            self.G.add_edge(edge['source'], edge['target'], num=edge.get('num', 1))

# 海马体 
class Hippocampus:
    def __init__(self,memory_graph:Memory_graph):
        self.memory_graph = memory_graph
        self.llm_model = LLMModel()
        self.llm_model_small = LLMModel(model_name="deepseek-ai/DeepSeek-V2.5")
        
<<<<<<< HEAD
        progress = (i / len(chat_text)) * 100
        bar_length = 30
        filled_length = int(bar_length * i // len(chat_text))
        bar = '█' * filled_length + '-' * (bar_length - filled_length)
        print(f"\n进度: [{bar}] {progress:.1f}% ({i}/{len(chat_text)})")
        
        # print(input_text)
        first_memory = set()
        first_memory = memory_compress(input_text, llm_model_small, llm_model_small, rate=2.5)
        # time.sleep(5)
        
        #将记忆加入到图谱中
        for topic, memory in first_memory:
            # continue
            topics = segment_text(topic)
            print(f"\033[1;34m话题\033[0m: {topic},节点: {topics}, 记忆: {memory}")
            for split_topic in topics:
                memory_graph.add_dot(split_topic,memory)
            for split_topic in topics:
                for other_split_topic in topics:
                    if split_topic != other_split_topic:
                        memory_graph.connect_dot(split_topic, other_split_topic)
    
    # memory_graph.store_memory()
    
    # 展示两种不同的可视化方式
    print("\n按连接数量着色的图谱：")
    visualize_graph(memory_graph, color_by_memory=False)
    
    print("\n按记忆数量着色的图谱：")
    visualize_graph(memory_graph, color_by_memory=True)
    
    memory_graph.save_graph_to_db()
    # memory_graph.load_graph_from_db()
=======
    def get_memory_sample(self,chat_size=20,time_frequency:dict={'near':2,'mid':4,'far':3}):
        current_timestamp = datetime.datetime.now().timestamp()
        chat_text = []
        #短期：1h   中期：4h   长期：24h
        for _ in range(time_frequency.get('near')):  # 循环10次
            random_time = current_timestamp - random.randint(1, 3600)  # 随机时间
            chat_ = get_cloest_chat_from_db(db=self.memory_graph.db, length=chat_size, timestamp=random_time)
            chat_text.append(chat_)  
        for _ in range(time_frequency.get('mid')):  # 循环10次
            random_time = current_timestamp - random.randint(3600, 3600*4)  # 随机时间
            chat_ = get_cloest_chat_from_db(db=self.memory_graph.db, length=chat_size, timestamp=random_time)
            chat_text.append(chat_)  
        for _ in range(time_frequency.get('far')):  # 循环10次
            random_time = current_timestamp - random.randint(3600*4, 3600*24)  # 随机时间
            chat_ = get_cloest_chat_from_db(db=self.memory_graph.db, length=chat_size, timestamp=random_time)
            chat_text.append(chat_)
        return chat_text
>>>>>>> 1cd7f809
    
    def build_memory(self,chat_size=12):
        #最近消息获取频率
        time_frequency = {'near':1,'mid':2,'far':2}
        memory_sample = self.get_memory_sample(chat_size,time_frequency)
        
                #加载进度可视化
        for i, input_text in enumerate(memory_sample, 1):
            progress = (i / len(memory_sample)) * 100
            bar_length = 30
            filled_length = int(bar_length * i // len(memory_sample))
            bar = '█' * filled_length + '-' * (bar_length - filled_length)
            print(f"\n进度: [{bar}] {progress:.1f}% ({i}/{len(memory_sample)})")
            # print(f"第{i}条消息: {input_text}")
            if input_text:
                # 生成压缩后记忆
                first_memory = set()
                first_memory = self.memory_compress(input_text, 2.5)
                #将记忆加入到图谱中
                for topic, memory in first_memory:
                    topics = segment_text(topic)
                    print(f"\033[1;34m话题\033[0m: {topic},节点: {topics}, 记忆: {memory}")
                    for split_topic in topics:
                        self.memory_graph.add_dot(split_topic,memory)
                    for split_topic in topics:
                        for other_split_topic in topics:
                            if split_topic != other_split_topic:
                                self.memory_graph.connect_dot(split_topic, other_split_topic)
            else:
                print(f"空消息 跳过")
            
        self.memory_graph.save_graph_to_db()
    
    def memory_compress(self, input_text, rate=1):
        information_content = calculate_information_content(input_text)
        print(f"文本的信息量（熵）: {information_content:.4f} bits")
        topic_num = max(1, min(5, int(information_content * rate / 4)))
        topic_prompt = find_topic(input_text, topic_num)
        topic_response = self.llm_model.generate_response(topic_prompt)
        # 检查 topic_response 是否为元组
        if isinstance(topic_response, tuple):
            topics = topic_response[0].split(",")  # 假设第一个元素是我们需要的字符串
        else:
            topics = topic_response.split(",")
        compressed_memory = set()
        for topic in topics:
            topic_what_prompt = topic_what(input_text,topic)
            topic_what_response = self.llm_model_small.generate_response(topic_what_prompt)
            compressed_memory.add((topic.strip(), topic_what_response[0]))  # 将话题和记忆作为元组存储
        return compressed_memory

def segment_text(text):
    seg_text = list(jieba.cut(text))
    return seg_text    

def find_topic(text, topic_num):
    prompt = f'这是一段文字：{text}。请你从这段话中总结出{topic_num}个话题，帮我列出来，用逗号隔开，尽可能精简。只需要列举{topic_num}个话题就好，不要告诉我其他内容。'
    return prompt

def topic_what(text, topic):
    prompt = f'这是一段文字：{text}。我想知道这记忆里有什么关于{topic}的话题，帮我总结成一句自然的话，可以包含时间和人物。只输出这句话就好'
    return prompt

def visualize_graph(memory_graph: Memory_graph, color_by_memory: bool = False):
    # 设置中文字体
    plt.rcParams['font.sans-serif'] = ['SimHei']  # 用来正常显示中文标签
    plt.rcParams['axes.unicode_minus'] = False  # 用来正常显示负号
    
    G = memory_graph.G
    
    # 创建一个新图用于可视化
    H = G.copy()
    
    # 移除只有一条记忆的节点和连接数少于3的节点
    nodes_to_remove = []
    for node in H.nodes():
        memory_items = H.nodes[node].get('memory_items', [])
        memory_count = len(memory_items) if isinstance(memory_items, list) else (1 if memory_items else 0)
        degree = H.degree(node)
        if memory_count <= 1 or degree <= 2:
            nodes_to_remove.append(node)
    
    H.remove_nodes_from(nodes_to_remove)
    
    # 如果过滤后没有节点，则返回
    if len(H.nodes()) == 0:
        print("过滤后没有符合条件的节点可显示")
        return
    
    # 保存图到本地
    nx.write_gml(H, "memory_graph.gml")  # 保存为 GML 格式

    # 根据连接条数或记忆数量设置节点颜色
    node_colors = []
    nodes = list(H.nodes())  # 获取图中实际的节点列表
    
    if color_by_memory:
        # 计算每个节点的记忆数量
        memory_counts = []
        for node in nodes:
            memory_items = H.nodes[node].get('memory_items', [])
            if isinstance(memory_items, list):
                count = len(memory_items)
            else:
                count = 1 if memory_items else 0
            memory_counts.append(count)
        max_memories = max(memory_counts) if memory_counts else 1
        
        for count in memory_counts:
            # 使用不同的颜色方案：红色表示记忆多，蓝色表示记忆少
            if max_memories > 0:
                intensity = min(1.0, count / max_memories)
                color = (intensity, 0, 1.0 - intensity)  # 从蓝色渐变到红色
            else:
                color = (0, 0, 1)  # 如果没有记忆，则为蓝色
            node_colors.append(color)
    else:
        # 使用原来的连接数量着色方案
        max_degree = max(H.degree(), key=lambda x: x[1])[1] if H.degree() else 1
        for node in nodes:
            degree = H.degree(node)
            if max_degree > 0:
                red = min(1.0, degree / max_degree)
                blue = 1.0 - red
                color = (red, 0, blue)
            else:
                color = (0, 0, 1)
            node_colors.append(color)
    
    # 绘制图形
    plt.figure(figsize=(12, 8))
    pos = nx.spring_layout(H, k=1, iterations=50)
    nx.draw(H, pos, 
           with_labels=True, 
           node_color=node_colors,
           node_size=2000,
           font_size=10,
           font_family='SimHei',
           font_weight='bold')
    
    title = '记忆图谱可视化 - ' + ('按记忆数量着色' if color_by_memory else '按连接数量着色')
    plt.title(title, fontsize=16, fontfamily='SimHei')
    plt.show()

def main():
    # 初始化数据库
    Database.initialize(
          host= os.getenv("MONGODB_HOST"),
          port= int(os.getenv("MONGODB_PORT")),
          db_name=  os.getenv("DATABASE_NAME"),
          username= os.getenv("MONGODB_USERNAME"),
          password= os.getenv("MONGODB_PASSWORD"),
          auth_source=os.getenv("MONGODB_AUTH_SOURCE")
    )
    
    start_time = time.time()
    
    # 创建记忆图
    memory_graph = Memory_graph()
    # 加载数据库中存储的记忆图
    memory_graph.load_graph_from_db()
    # 创建海马体
    hippocampus = Hippocampus(memory_graph)
    
    end_time = time.time()
    print(f"\033[32m[加载海马体耗时: {end_time - start_time:.2f} 秒]\033[0m")
    
    # 构建记忆
    hippocampus.build_memory(chat_size=25)
    
    # 展示两种不同的可视化方式
    print("\n按连接数量着色的图谱：")
    visualize_graph(memory_graph, color_by_memory=False)
    
    print("\n按记忆数量着色的图谱：")
    visualize_graph(memory_graph, color_by_memory=True)
    
    # 交互式查询
    while True:
        query = input("请输入新的查询概念（输入'退出'以结束）：")
        if query.lower() == '退出':
            break
        items_list = memory_graph.get_related_item(query)
        if items_list:
            for memory_item in items_list:
                print(memory_item)
        else:
            print("未找到相关记忆。")
            
    while True:
        query = input("请输入问题：")
        
        if query.lower() == '退出':
            break
        
        topic_prompt = find_topic(query, 3)
        topic_response = hippocampus.llm_model.generate_response(topic_prompt)
        # 检查 topic_response 是否为元组
        if isinstance(topic_response, tuple):
            topics = topic_response[0].split(",")  # 假设第一个元素是我们需要的字符串
        else:
            topics = topic_response.split(",")
        print(topics)
        
        for keyword in topics:
            items_list = memory_graph.get_related_item(keyword)
            if items_list:
                print(items_list)

if __name__ == "__main__":
    main()

    <|MERGE_RESOLUTION|>--- conflicted
+++ resolved
@@ -142,18 +142,12 @@
             # 获取该时间戳之后的length条消息，且groupid相同
             chat_record = list(self.db.db.messages.find({"time": {"$gt": closest_time}, "group_id": group_id}).sort('time', 1).limit(length))
             for record in chat_record:
-<<<<<<< HEAD
                 time_str = time.strftime('%Y-%m-%d %H:%M:%S', time.localtime(int(record['time'])))
                 try:
                     displayname="[(%s)%s]%s" % (record["user_id"],record["user_nickname"],record["user_cardname"])
                 except:
                     displayname=record["user_nickname"] or "用户" + str(record["user_id"])
                 chat_text += f'[{time_str}] {displayname}: {record["processed_plain_text"]}\n'  # 添加发送者和时间信息
-=======
-                if record:
-                    time_str = time.strftime('%Y-%m-%d %H:%M:%S', time.localtime(int(record['time'])))
-                    chat_text += f'[{time_str}] {record["user_nickname"] or "用户" + str(record["user_id"])}: {record["processed_plain_text"]}\n'  # 添加发送者和时间信息
->>>>>>> 1cd7f809
             return chat_text
         
         return []  # 如果没有找到记录，返回空列表
@@ -236,42 +230,6 @@
         self.llm_model = LLMModel()
         self.llm_model_small = LLMModel(model_name="deepseek-ai/DeepSeek-V2.5")
         
-<<<<<<< HEAD
-        progress = (i / len(chat_text)) * 100
-        bar_length = 30
-        filled_length = int(bar_length * i // len(chat_text))
-        bar = '█' * filled_length + '-' * (bar_length - filled_length)
-        print(f"\n进度: [{bar}] {progress:.1f}% ({i}/{len(chat_text)})")
-        
-        # print(input_text)
-        first_memory = set()
-        first_memory = memory_compress(input_text, llm_model_small, llm_model_small, rate=2.5)
-        # time.sleep(5)
-        
-        #将记忆加入到图谱中
-        for topic, memory in first_memory:
-            # continue
-            topics = segment_text(topic)
-            print(f"\033[1;34m话题\033[0m: {topic},节点: {topics}, 记忆: {memory}")
-            for split_topic in topics:
-                memory_graph.add_dot(split_topic,memory)
-            for split_topic in topics:
-                for other_split_topic in topics:
-                    if split_topic != other_split_topic:
-                        memory_graph.connect_dot(split_topic, other_split_topic)
-    
-    # memory_graph.store_memory()
-    
-    # 展示两种不同的可视化方式
-    print("\n按连接数量着色的图谱：")
-    visualize_graph(memory_graph, color_by_memory=False)
-    
-    print("\n按记忆数量着色的图谱：")
-    visualize_graph(memory_graph, color_by_memory=True)
-    
-    memory_graph.save_graph_to_db()
-    # memory_graph.load_graph_from_db()
-=======
     def get_memory_sample(self,chat_size=20,time_frequency:dict={'near':2,'mid':4,'far':3}):
         current_timestamp = datetime.datetime.now().timestamp()
         chat_text = []
@@ -289,7 +247,6 @@
             chat_ = get_cloest_chat_from_db(db=self.memory_graph.db, length=chat_size, timestamp=random_time)
             chat_text.append(chat_)
         return chat_text
->>>>>>> 1cd7f809
     
     def build_memory(self,chat_size=12):
         #最近消息获取频率
