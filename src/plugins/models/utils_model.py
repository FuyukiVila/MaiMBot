--- conflicted
+++ resolved
@@ -102,34 +102,23 @@
                                     "url": f"data:image/jpeg;base64,{img_base64}"
                                 }
                             }
-<<<<<<< HEAD
-                        }
-                    ]
-                }
-            ],
-            **self.params
-        }
-
-=======
                         ]
                     }
                 ],
                 **self.params
             }
         
->>>>>>> 57cde4de
+
         # 发送请求到完整的chat/completions端点
         api_url = f"{self.base_url.rstrip('/')}/chat/completions"
         logger.info(f"发送请求到URL: {api_url}")  # 记录请求的URL
 
         max_retries = 3
         base_wait_time = 15
-<<<<<<< HEAD
-
-=======
+        
         current_image_base64 = image_base64
         
->>>>>>> 57cde4de
+
         for retry in range(max_retries):
             try:
                 data = build_request_data(current_image_base64)
@@ -140,15 +129,12 @@
                             logger.warning(f"遇到请求限制(429)，等待{wait_time}秒后重试...")
                             await asyncio.sleep(wait_time)
                             continue
-<<<<<<< HEAD
-
-=======
+
                         elif response.status == 413:
                             logger.warning("图片太大(413)，尝试压缩...")
                             current_image_base64 = compress_base64_image_by_scale(current_image_base64)
                             continue
                             
->>>>>>> 57cde4de
                         response.raise_for_status()  # 检查其他响应状态
 
                         result = await response.json()
