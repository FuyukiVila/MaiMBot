from typing import List, Optional


from ..models.utils_model import LLMRequest
from ...config.config import global_config
from ..chat.message import MessageRecv
from .heartflow_prompt_builder import prompt_builder
from ..chat.utils import process_llm_response
from src.common.logger import get_module_logger, LogConfig, LLM_STYLE_CONFIG
from src.plugins.respon_info_catcher.info_catcher import info_catcher_manager
from ..utils.timer_calculator import Timer

from src.plugins.moods.moods import MoodManager

# 定义日志配置
llm_config = LogConfig(
    # 使用消息发送专用样式
    console_format=LLM_STYLE_CONFIG["console_format"],
    file_format=LLM_STYLE_CONFIG["file_format"],
)

logger = get_module_logger("llm_generator", config=llm_config)


class HeartFCGenerator:
    def __init__(self):
        self.model_normal = LLMRequest(
            model=global_config.llm_normal,
            temperature=global_config.llm_normal["temp"],
            max_tokens=256,
            request_type="response_heartflow",
        )

        self.model_sum = LLMRequest(
            model=global_config.llm_summary_by_topic, temperature=0.6, max_tokens=2000, request_type="relation"
        )
        self.current_model_type = "r1"  # 默认使用 R1
        self.current_model_name = "unknown model"

    async def generate_response(
        self,
        structured_info: str,
        current_mind_info: str,
        reason: str,
        message: MessageRecv,
        thinking_id: str,
    ) -> Optional[List[str]]:
        """根据当前模型类型选择对应的生成函数"""

        arousal_multiplier = MoodManager.get_instance().get_arousal_multiplier()

<<<<<<< HEAD
        current_model = self.model_normal
        current_model.temperature = global_config.llm_normal["temp"] * arousal_multiplier  # 激活度越高，温度越高
        model_response = await self._generate_response_with_model(
            structured_info, current_mind_info, reason, message, current_model, thinking_id
        )
=======
        with Timer() as _generate_response:
            current_model = self.model_normal
            current_model.temperature = global_config.llm_normal["temp"] * arousal_multiplier  # 激活度越高，温度越高
            model_response = await self._generate_response_with_model(
                structured_info, current_mind_info, reason, message, current_model, thinking_id
            )
>>>>>>> 325bd567

        if model_response:
            model_processed_response = await self._process_response(model_response)

            return model_processed_response
        else:
            logger.info(f"{self.current_model_type}思考，失败")
            return None

    async def _generate_response_with_model(
        self,
        structured_info: str,
        current_mind_info: str,
        reason: str,
        message: MessageRecv,
        model: LLMRequest,
        thinking_id: str,
    ) -> str:
        info_catcher = info_catcher_manager.get_info_catcher(thinking_id)

        with Timer() as _build_prompt:
            prompt = await prompt_builder.build_prompt(
                build_mode="focus",
                reason=reason,
                current_mind_info=current_mind_info,
                structured_info=structured_info,
                message_txt="",
                sender_name="",
                chat_stream=message.chat_stream,
            )
        # logger.info(f"构建prompt时间: {t_build_prompt.human_readable}")

        try:
            content, reasoning_content, self.current_model_name = await model.generate_response(prompt)

            logger.info(f"\nprompt:{prompt}\n生成回复{content}\n")

            info_catcher.catch_after_llm_generated(
                prompt=prompt, response=content, reasoning_content=reasoning_content, model_name=self.current_model_name
            )

        except Exception:
            logger.exception("生成回复时出错")
            return None

        return content

    async def _process_response(self, content: str) -> List[str]:
        """处理响应内容，返回处理后的内容和情感标签"""
        if not content:
            return None

        processed_response = process_llm_response(content)

        # print(f"得到了处理后的llm返回{processed_response}")

        return processed_response<|MERGE_RESOLUTION|>--- conflicted
+++ resolved
@@ -49,20 +49,11 @@
 
         arousal_multiplier = MoodManager.get_instance().get_arousal_multiplier()
 
-<<<<<<< HEAD
         current_model = self.model_normal
         current_model.temperature = global_config.llm_normal["temp"] * arousal_multiplier  # 激活度越高，温度越高
         model_response = await self._generate_response_with_model(
             structured_info, current_mind_info, reason, message, current_model, thinking_id
         )
-=======
-        with Timer() as _generate_response:
-            current_model = self.model_normal
-            current_model.temperature = global_config.llm_normal["temp"] * arousal_multiplier  # 激活度越高，温度越高
-            model_response = await self._generate_response_with_model(
-                structured_info, current_mind_info, reason, message, current_model, thinking_id
-            )
->>>>>>> 325bd567
 
         if model_response:
             model_processed_response = await self._process_response(model_response)
